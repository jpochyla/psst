[package]
name = "psst-core"
version = "0.1.0"
authors = ["Jan Pochyla <jpochyla@gmail.com>"]
edition = "2021"


[build-dependencies]
chrono = { version = "0.4.23" }
gix-config = { version = "0.20" }

[dependencies]
psst-protocol = { path = "../psst-protocol" }

# Common
byteorder = { version = "1.4.3" }
<<<<<<< HEAD
crossbeam-channel = { version = "0.5.6" }
git-version = { version = "0.3.5" }
=======
crossbeam-channel = { version = "0.5.8" }
>>>>>>> 92a3c3aa
log = { version = "0.4.17" }
num-bigint = { version = "0.4.3", features = ["rand"] }
num-traits = { version = "0.2.15" }
once_cell = { version = "1.17.1" }
parking_lot = { version = "0.12.1" }
quick-protobuf = { version = "0.8.1" }
rand = { version = "0.8.5" }
rangemap = { version = "1.3.0" }
serde = { version = "1.0.162", features = ["derive"] }
serde_json = { version = "1.0.96" }
socks = { version = "0.3.4" }
tempfile = { version = "3.5.0" }
ureq = { version = "2.6.2", features = ["json"] }
url = { version = "2.3.1" }

# Cryptography
aes = { version = "0.8.2" }
ctr = { version = "0.9.2" }
hmac = { version = "0.12.1" }
sha-1 = { version = "0.10.1" }
shannon = { version = "0.2.0" }

# Audio
audio_thread_priority = { version = "0.27.1", default-features = false, features = ["winapi"] }
cpal = { version = "0.15.2", optional = true }
cubeb = { git = "https://github.com/mozilla/cubeb-rs", optional = true }
libsamplerate = { version = "0.1.0" }
rb = { version = "0.4.1" }
symphonia = { version = "0.5.2", default-features = false, features = ["ogg", "vorbis", "mp3"]}

[target.'cfg(target_os = "windows")'.dependencies]
windows = { version = "0.48.0", features = ["Win32_System_Com"], default-features = false }<|MERGE_RESOLUTION|>--- conflicted
+++ resolved
@@ -6,20 +6,16 @@
 
 
 [build-dependencies]
-chrono = { version = "0.4.23" }
-gix-config = { version = "0.20" }
+chrono = { version = "0.4.24" }
+gix-config = { version = "0.22.0" }
 
 [dependencies]
 psst-protocol = { path = "../psst-protocol" }
 
 # Common
 byteorder = { version = "1.4.3" }
-<<<<<<< HEAD
-crossbeam-channel = { version = "0.5.6" }
 git-version = { version = "0.3.5" }
-=======
 crossbeam-channel = { version = "0.5.8" }
->>>>>>> 92a3c3aa
 log = { version = "0.4.17" }
 num-bigint = { version = "0.4.3", features = ["rand"] }
 num-traits = { version = "0.2.15" }
