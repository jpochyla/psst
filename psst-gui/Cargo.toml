[package]
name = "psst-gui"
version = "0.1.0"
authors = ["Jan Pochyla <jpochyla@gmail.com>"]
edition = "2018"
build = "build.rs"
description = "Fast Spotify client with native GUI"
repository = "https://github.com/jpochyla/psst"

[features]
default = ["cpal"]
cpal = ["psst-core/cpal"]
cubeb = ["psst-core/cubeb"]

[dependencies]
psst-core = { path = "../psst-core" }

# Common
crossbeam-channel = { version = "0.5.6" }
env_logger = { version = "0.9.1" }
fs_extra = { version = "1.2.0" }
itertools = { version = "0.10.5" }
log = { version = "0.4.17" }
lru-cache = { version = "0.1.2" }
once_cell = { version = "1.15.0" }
parking_lot = { version = "0.12.1" }
platform-dirs = { version = "0.3.0" }
rand = { version = "0.8.5" }
regex = { version = "1.6.0" }
serde = { version = "1.0.145", features = ["derive", "rc"] }
serde_json = { version = "1.0.85" }
threadpool = { version = "1.8.1" }
time = { version = "0.3.14", features = ["macros", "formatting"] }
time-humanize = { version = "0.1.3" }
ureq = { version = "2.5.0", features = ["json", "socks-proxy"] }
url = { version = "2.3.1" }

# GUI
druid = { git = "https://github.com/jpochyla/druid", branch = "psst", features = ["im", "image", "jpeg", "png", "serde"] }
druid-enums = { git = "https://github.com/jpochyla/druid-enums" }
druid-shell = { git = "https://github.com/jpochyla/druid", branch = "psst", features = ["raw-win-handle"] }
open = { version = "3.0.3" }
raw-window-handle = { version = "0.5.0" }
<<<<<<< HEAD
souvlaki = { version = "0.5.3" }
=======
souvlaki = { version = "0.5.2" }
dark-light = "0.2.3"
>>>>>>> 47c0fd3e

[target.'cfg(windows)'.build-dependencies]
winres = { version = "0.1.12" }
image = { version = "0.24.5" }

[package.metadata.bundle]
name = "Psst"
identifier = "com.jpochyla.psst"
icon = [
    "assets/logo_32.png",
    "assets/logo_64.png",
    "assets/logo_128.png",
    "assets/logo_256.png",
    "assets/logo_512.png",
]
version = "0.1.0"
resources = []
copyright = "Copyright (c) Jan Pochyla 2021. All rights reserved."
category = "Music"
short_description = "Fast Spotify client with native GUI"
long_description = """
Small and efficient graphical music player for Spotify network.
"""<|MERGE_RESOLUTION|>--- conflicted
+++ resolved
@@ -41,12 +41,8 @@
 druid-shell = { git = "https://github.com/jpochyla/druid", branch = "psst", features = ["raw-win-handle"] }
 open = { version = "3.0.3" }
 raw-window-handle = { version = "0.5.0" }
-<<<<<<< HEAD
 souvlaki = { version = "0.5.3" }
-=======
-souvlaki = { version = "0.5.2" }
 dark-light = "0.2.3"
->>>>>>> 47c0fd3e
 
 [target.'cfg(windows)'.build-dependencies]
 winres = { version = "0.1.12" }
