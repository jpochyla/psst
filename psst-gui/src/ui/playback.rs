--- conflicted
+++ resolved
@@ -126,7 +126,7 @@
                             "♡".to_string()
                         }
                     })
-                    .on_click(|ctx, now_playing, _| {
+                    .on_left_click(|ctx, _, now_playing, _| {
                         let track = now_playing.item.track().unwrap();
                         if now_playing.library.contains_track(track) {
                             ctx.submit_command(library::UNSAVE_TRACK.with(track.id))
@@ -141,18 +141,6 @@
         ))
         .padding(theme::grid(1.0))
         .link()
-<<<<<<< HEAD
-=======
-        .on_left_click(|ctx, _, now_playing, _| {
-            ctx.submit_command(cmd::NAVIGATE.with(now_playing.origin.to_nav()));
-        })
-        .context_menu(|now_playing| match &now_playing.item {
-            Playable::Track(track) => {
-                track::track_menu(track, &now_playing.library, &now_playing.origin)
-            }
-            Playable::Episode(episode) => episode::episode_menu(episode, &now_playing.library),
-        })
->>>>>>> c1b5762c
 }
 
 fn cover_widget(size: f64) -> impl Widget<NowPlaying> {
