--- conflicted
+++ resolved
@@ -140,13 +140,9 @@
         .with_child(header_widget("Singles"))
         .with_child(List::new(album::album_widget).lens(Ctx::map(ArtistAlbums::singles)))
         .with_child(header_widget("Compilations"))
-<<<<<<< HEAD
-        .with_child(List::new(album_widget).lens(Ctx::map(ArtistAlbums::compilations)))
+        .with_child(List::new(album::album_widget).lens(Ctx::map(ArtistAlbums::compilations)))
         .with_child(header_widget("Appears On"))
         .with_child(List::new(album_widget).lens(Ctx::map(ArtistAlbums::appears_on)))
-=======
-        .with_child(List::new(album::album_widget).lens(Ctx::map(ArtistAlbums::compilations)))
->>>>>>> 1627cd4a
 }
 
 fn related_widget() -> impl Widget<Cached<Vector<Artist>>> {
