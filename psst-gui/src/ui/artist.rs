--- conflicted
+++ resolved
@@ -1,11 +1,7 @@
 use druid::{
     im::Vector,
     kurbo::Circle,
-<<<<<<< HEAD
-    widget::{CrossAxisAlignment, Flex, Label, LabelText, LineBreaking, List, Scroll},
-=======
     widget::{CrossAxisAlignment, Either, Flex, Label, LabelText, LineBreaking, List, Scroll},
->>>>>>> 09837ae3
     Data, Insets, LensExt, LocalizedString, Menu, MenuItem, Selector, Size, UnitPoint, Widget,
     WidgetExt,
 };
