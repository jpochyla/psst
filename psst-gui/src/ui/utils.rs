--- conflicted
+++ resolved
@@ -134,8 +134,6 @@
     )
 }
 
-<<<<<<< HEAD
-=======
 pub fn format_number_with_commas(n: i64) -> String {
     let s = n.to_string();
     if s.len() <= 3 {
@@ -154,25 +152,6 @@
         .join(",")
 }
 
-pub fn stat_row<T: Data>(
-    label: &'static str,
-    value_func: impl Fn(&T) -> String + 'static,
-) -> impl Widget<WithCtx<T>> {
-    Flex::row()
-        .with_child(
-            Label::new(label)
-                .with_text_size(theme::TEXT_SIZE_SMALL)
-                .with_text_color(theme::PLACEHOLDER_COLOR),
-        )
-        .with_spacer(theme::grid(0.5))
-        .with_child(
-            Label::new(move |ctx: &WithCtx<T>, _env: &_| value_func(&ctx.data))
-                .with_text_size(theme::TEXT_SIZE_SMALL),
-        )
-        .align_left()
-}
-
->>>>>>> 09837ae3
 pub struct InfoLayout<T, B, S> {
     biography: WidgetPod<T, B>,
     stats: WidgetPod<T, S>,
@@ -212,25 +191,16 @@
         let max = bc.max();
         let wide_layout = max.width > theme::grid(60.0) + theme::GRID * 3.45;
         let padding = theme::grid(1.0);
-<<<<<<< HEAD
-
-        if wide_layout {
-=======
         let image_height = theme::grid(16.0);
 
         if wide_layout {
             // In wide layout, the biography is left of the stats.
             // The biography's height is constrained to the image height.
->>>>>>> 09837ae3
             let biography_width = max.width * 0.67 - padding / 2.0;
             let stats_width = max.width * 0.33 - padding / 2.0;
 
             let biography_bc =
-<<<<<<< HEAD
-                BoxConstraints::new(Size::ZERO, Size::new(biography_width, max.height));
-=======
                 BoxConstraints::new(Size::ZERO, Size::new(biography_width, image_height));
->>>>>>> 09837ae3
             let stats_bc = BoxConstraints::new(Size::ZERO, Size::new(stats_width, max.height));
 
             let biography_size = self.biography.layout(ctx, &biography_bc, data, env);
@@ -242,15 +212,6 @@
 
             Size::new(max.width, biography_size.height.max(stats_size.height))
         } else {
-<<<<<<< HEAD
-            let biography_size = self.biography.layout(ctx, bc, data, env);
-            let stats_bc = BoxConstraints::new(
-                Size::ZERO,
-                Size::new(max.width, max.height - biography_size.height - padding),
-            );
-            let stats_size = self.stats.layout(ctx, &stats_bc, data, env);
-
-=======
             // In narrow view, the biography and stats are stacked vertically, and
             // their combined height should be equal to the image height.
             let stats_bc = BoxConstraints::new(Size::ZERO, Size::new(max.width, max.height));
@@ -260,19 +221,11 @@
             let biography_bc = BoxConstraints::tight(Size::new(max.width, biography_height));
             let biography_size = self.biography.layout(ctx, &biography_bc, data, env);
 
->>>>>>> 09837ae3
             self.biography.set_origin(ctx, Point::ORIGIN);
             self.stats
                 .set_origin(ctx, Point::new(0.0, biography_size.height + padding));
 
-<<<<<<< HEAD
-            Size::new(
-                max.width,
-                biography_size.height + padding + stats_size.height,
-            )
-=======
             Size::new(max.width, image_height)
->>>>>>> 09837ae3
         }
     }
 
