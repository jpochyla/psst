--- conflicted
+++ resolved
@@ -18,18 +18,11 @@
 use druid::{
     im::Vector,
     widget::{
-<<<<<<< HEAD
-        Controller, CrossAxisAlignment, Either, Flex, Label, List, Scroll, Slider, Split,
+        Controller, CrossAxisAlignment, Either, Flex, Label, LineBreaking, List, Scroll, Slider, Split,
         ViewSwitcher,
     },
     Color, Env, Insets, KbKey, Key, LensExt, Menu, MenuItem, Selector, Widget, WidgetExt,
     WindowDesc,
-=======
-        CrossAxisAlignment, Either, Flex, Label, LineBreaking, List, Scroll, Slider, Split,
-        ViewSwitcher,
-    },
-    Color, Env, Insets, Key, LensExt, Menu, MenuItem, Selector, Widget, WidgetExt, WindowDesc,
->>>>>>> 31897df8
 };
 use druid_shell::Cursor;
 use std::{sync::Arc, time::Duration};
