use std::thread::{self, JoinHandle};

use druid::{
    commands,
    widget::{
        Button, Controller, CrossAxisAlignment, Flex, Label, LineBreaking, MainAxisAlignment,
        RadioGroup, SizedBox, Slider, TextBox, ViewSwitcher,
    },
    Data, Env, Event, EventCtx, LensExt, LifeCycle, LifeCycleCtx, Selector, Widget, WidgetExt,
};
use psst_core::connection::Credentials;

use crate::{
    cmd,
    controller::InputController,
    data::{
        AppState, AudioQuality, Authentication, Config, Preferences, PreferencesTab, Promise,
        SliderScrollScale, Theme,
    },
    webapi::WebApi,
    widget::{icons, Async, Border, Checkbox, MyWidgetExt},
};

use super::{icons::SvgIcon, theme};

pub fn account_setup_widget() -> impl Widget<AppState> {
    Flex::column()
        .must_fill_main_axis(true)
        .cross_axis_alignment(CrossAxisAlignment::Start)
        .with_spacer(theme::grid(2.0))
        .with_child(
            Label::new("Please insert your Spotify Premium credentials.")
                .with_font(theme::UI_FONT_MEDIUM)
                .with_line_break_mode(LineBreaking::WordWrap),
        )
        .with_spacer(theme::grid(2.0))
        .with_child(
            Label::new(
                "Psst connects only to the official servers, and does not store your password.",
            )
            .with_text_color(theme::PLACEHOLDER_COLOR)
            .with_line_break_mode(LineBreaking::WordWrap),
        )
        .with_spacer(theme::grid(6.0))
        .with_child(account_tab_widget(AccountTab::FirstSetup).expand_width())
        .padding(theme::grid(4.0))
}

pub fn preferences_widget() -> impl Widget<AppState> {
    const PROPAGATE_FLAGS: Selector = Selector::new("app.preferences.propagate-flags");

    Flex::column()
        .must_fill_main_axis(true)
        .cross_axis_alignment(CrossAxisAlignment::Fill)
        .with_child(
            tabs_widget()
                .padding(theme::grid(2.0))
                .background(theme::BACKGROUND_LIGHT),
        )
        .with_child(
            ViewSwitcher::new(
                |state: &AppState, _| state.preferences.active,
                |active, _, _| match active {
                    PreferencesTab::General => general_tab_widget().boxed(),
                    PreferencesTab::Account => {
                        account_tab_widget(AccountTab::InPreferences).boxed()
                    }
                    PreferencesTab::Cache => cache_tab_widget().boxed(),
                },
            )
            .padding(theme::grid(4.0))
            .background(Border::Top.with_color(theme::GREY_500)),
        )
        .on_update(|ctx, old_data, data, _| {
            // Immediately save any changes in the config.
            if !old_data.config.same(&data.config) {
                data.config.save();
            }

            // Propagate some flags further to the state.
            if !old_data
                .config
                .show_track_cover
                .same(&data.config.show_track_cover)
            {
                ctx.submit_command(PROPAGATE_FLAGS);
            }
        })
        .on_command(PROPAGATE_FLAGS, |_, _, data| {
            data.common_ctx_mut().show_track_cover = data.config.show_track_cover;
        })
        .scroll()
        .vertical()
        .content_must_fill(true)
}

fn tabs_widget() -> impl Widget<AppState> {
    Flex::row()
        .must_fill_main_axis(true)
        .main_axis_alignment(MainAxisAlignment::Center)
        .with_child(tab_link_widget(
            "General",
            &icons::PREFERENCES,
            PreferencesTab::General,
        ))
        .with_default_spacer()
        .with_child(tab_link_widget(
            "Account",
            &icons::ACCOUNT,
            PreferencesTab::Account,
        ))
        .with_default_spacer()
        .with_child(tab_link_widget(
            "Cache",
            &icons::STORAGE,
            PreferencesTab::Cache,
        ))
}

fn tab_link_widget(
    text: &'static str,
    icon: &SvgIcon,
    tab: PreferencesTab,
) -> impl Widget<AppState> {
    Flex::column()
        .with_child(icon.scale(theme::ICON_SIZE_LARGE))
        .with_default_spacer()
        .with_child(Label::new(text).with_font(theme::UI_FONT_MEDIUM))
        .padding(theme::grid(1.0))
        .link()
        .rounded(theme::BUTTON_BORDER_RADIUS)
        .active(move |state: &AppState, _| tab == state.preferences.active)
        .on_click(move |_, state: &mut AppState, _| {
            state.preferences.active = tab;
        })
        .env_scope(|env, _| {
            env.set(theme::LINK_ACTIVE_COLOR, env.get(theme::BACKGROUND_DARK));
        })
}

fn general_tab_widget() -> impl Widget<AppState> {
    let mut col = Flex::column()
        .cross_axis_alignment(CrossAxisAlignment::Start)
        .must_fill_main_axis(true);

    // Theme
    col = col
        .with_child(Label::new("Theme").with_font(theme::UI_FONT_MEDIUM))
        .with_spacer(theme::grid(2.0))
        .with_child(
            RadioGroup::column(vec![("Light", Theme::Light), ("Dark", Theme::Dark)])
                .lens(AppState::config.then(Config::theme)),
        );

    col = col.with_spacer(theme::grid(1.5));

    // Show track covers
    col = col.with_child(
        Checkbox::new("Show album covers for tracks")
            .lens(AppState::config.then(Config::show_track_cover)),
    );

    col = col.with_spacer(theme::grid(3.0));

    // Audio quality
    col = col
        .with_child(Label::new("Audio quality").with_font(theme::UI_FONT_MEDIUM))
        .with_spacer(theme::grid(2.0))
        .with_child(
            RadioGroup::column(vec![
                ("Low (96kbit)", AudioQuality::Low),
                ("Normal (160kbit)", AudioQuality::Normal),
                ("High (320kbit)", AudioQuality::High),
            ])
            .lens(AppState::config.then(Config::audio_quality)),
        );

    col = col.with_spacer(theme::grid(3.0));

<<<<<<< HEAD
    // build info

    let mut commit_hash = Flex::row();
    commit_hash.add_child(
        Label::new("Commit Hash:  ")
    );
    commit_hash.add_child(Label::new(psst_core::GIT_VERSION).with_text_color(theme::DISABLED_TEXT_COLOR));


    let mut build_time = Flex::row();
    build_time.add_child(
        Label::new("Build time:   ")
    );
    build_time.add_child(Label::new(psst_core::BUILD_TIME).with_text_color(theme::DISABLED_TEXT_COLOR));


    col = col
        .with_child(Label::new("Build Info").with_font(theme::UI_FONT_MEDIUM))
        .with_spacer(theme::grid(1.0))
        .with_child(commit_hash)
        .with_child(build_time);
=======
    col = col
        .with_child(Label::new("Slider Scrolling").with_font(theme::UI_FONT_MEDIUM))
        .with_spacer(theme::grid(2.0))
        .with_child(
            Flex::row()
                .with_child(
                    SizedBox::new(Label::dynamic(|state: &AppState, _| {
                        format!("{:.1}", state.config.slider_scroll_scale.scale)
                    }))
                    .width(20.0),
                )
                .with_spacer(theme::grid(0.5))
                .with_child(
                    Slider::new().with_range(0.0, 7.0).lens(
                        AppState::config
                            .then(Config::slider_scroll_scale)
                            .then(SliderScrollScale::scale),
                    ),
                )
                .with_spacer(theme::grid(0.5))
                .with_child(Label::new("Sensitivity")),
        );
>>>>>>> beeb05db

    col
}

#[derive(Copy, Clone)]
enum AccountTab {
    FirstSetup,
    InPreferences,
}

fn account_tab_widget(tab: AccountTab) -> impl Widget<AppState> {
    let mut col = Flex::column().cross_axis_alignment(match tab {
        AccountTab::FirstSetup => CrossAxisAlignment::Center,
        AccountTab::InPreferences => CrossAxisAlignment::Start,
    });

    if matches!(tab, AccountTab::InPreferences) {
        col = col
            .with_child(Label::new("Credentials").with_font(theme::UI_FONT_MEDIUM))
            .with_spacer(theme::grid(2.0));
    }

    col = col
        .with_child(
            TextBox::new()
                .with_placeholder("Username")
                .controller(InputController::new())
                .env_scope(|env, _| env.set(theme::WIDE_WIDGET_WIDTH, theme::grid(16.0)))
                .lens(
                    AppState::preferences
                        .then(Preferences::auth)
                        .then(Authentication::username),
                ),
        )
        .with_spacer(theme::grid(1.0));

    col = col
        .with_child(
            TextBox::new()
                .with_placeholder("Password")
                .controller(InputController::new())
                .env_scope(|env, _| env.set(theme::WIDE_WIDGET_WIDTH, theme::grid(16.0)))
                .lens(
                    AppState::preferences
                        .then(Preferences::auth)
                        .then(Authentication::password),
                ),
        )
        .with_spacer(theme::grid(1.0));

    col = col
        .with_child(
            Button::new(match &tab {
                AccountTab::FirstSetup => "Log In & Continue",
                AccountTab::InPreferences => "Change Account",
            })
            .on_click(|ctx, _, _| {
                ctx.submit_command(Authenticate::REQUEST);
            }),
        )
        .with_spacer(theme::grid(1.0))
        .with_child(
            Async::new(
                || Label::new("Logging In...").with_text_size(theme::TEXT_SIZE_SMALL),
                || Label::new("Success.").with_text_size(theme::TEXT_SIZE_SMALL),
                || {
                    Label::dynamic(|err: &String, _| err.to_owned())
                        .with_text_size(theme::TEXT_SIZE_SMALL)
                        .with_text_color(theme::RED)
                },
            )
            .lens(
                AppState::preferences
                    .then(Preferences::auth)
                    .then(Authentication::result),
            ),
        );

    col = col.with_spacer(theme::grid(3.0));

    if matches!(tab, AccountTab::InPreferences) {
        col = col.with_child(Button::new("Log Out").on_click(|ctx, _, _| {
            ctx.submit_command(cmd::LOG_OUT);
        }))
    }

    col.controller(Authenticate::new(tab))
}

struct Authenticate {
    tab: AccountTab,
    thread: Option<JoinHandle<()>>,
}

impl Authenticate {
    fn new(tab: AccountTab) -> Self {
        Self { tab, thread: None }
    }
}

impl Authenticate {
    const REQUEST: Selector = Selector::new("app.preferences.authenticate-request");
    const RESPONSE: Selector<Result<Credentials, String>> =
        Selector::new("app.preferences.authenticate-response");
}

impl<W: Widget<AppState>> Controller<AppState, W> for Authenticate {
    fn event(
        &mut self,
        child: &mut W,
        ctx: &mut EventCtx,
        event: &Event,
        data: &mut AppState,
        env: &Env,
    ) {
        match event {
            Event::Command(cmd) if cmd.is(Self::REQUEST) => {
                // Signal that we're authenticating.
                data.preferences.auth.result.defer_default();

                // Authenticate in another thread.
                let config = data.preferences.auth.session_config();
                let widget_id = ctx.widget_id();
                let event_sink = ctx.get_external_handle();
                let thread = thread::spawn(move || {
                    let response = Authentication::authenticate_and_get_credentials(config);
                    event_sink
                        .submit_command(Self::RESPONSE, response, widget_id)
                        .unwrap();
                });
                self.thread.replace(thread);

                ctx.set_handled();
            }
            Event::Command(cmd) if cmd.is(Self::RESPONSE) => {
                self.thread.take();

                // Store the retrieved credentials into the config.
                let result = cmd.get_unchecked(Self::RESPONSE);
                let result = result.to_owned().map(|credentials| {
                    // Load user's local tracks for the WebApi.
                    WebApi::global().load_local_tracks(&credentials.username);
                    // Save the credentials into config.
                    data.config.store_credentials(credentials);
                    data.config.save();
                });
                let is_ok = result.is_ok();

                // Signal the auth result to the preferences UI.
                data.preferences.auth.result.resolve_or_reject((), result);

                if is_ok {
                    match &self.tab {
                        AccountTab::FirstSetup => {
                            // We let the `SessionController` pick up the credentials when the main
                            // window gets created. Close the account setup window and open the main
                            // one.
                            ctx.submit_command(cmd::SHOW_MAIN);
                            ctx.submit_command(commands::CLOSE_WINDOW);
                        }
                        AccountTab::InPreferences => {
                            // Drop the old connection and connect again with the new credentials.
                            ctx.submit_command(cmd::SESSION_CONNECT);
                        }
                    }
                    // Only clear username if login is successful.
                    data.preferences.auth.username.clear();
                }
                // Always clear password after login attempt.
                data.preferences.auth.password.clear();

                ctx.set_handled();
            }
            Event::Command(cmd) if cmd.is(cmd::LOG_OUT) => {
                data.config.clear_credentials();
                data.config.save();
                data.session.shutdown();
                ctx.submit_command(cmd::CLOSE_ALL_WINDOWS);
                ctx.submit_command(cmd::SHOW_ACCOUNT_SETUP);
                ctx.set_handled();
            }
            _ => {
                child.event(ctx, event, data, env);
            }
        }
    }
}

fn cache_tab_widget() -> impl Widget<AppState> {
    let mut col = Flex::column().cross_axis_alignment(CrossAxisAlignment::Start);

    col = col
        .with_child(Label::new("Location").with_font(theme::UI_FONT_MEDIUM))
        .with_spacer(theme::grid(2.0))
        .with_child(
            Label::dynamic(|_, _| {
                Config::cache_dir()
                    .map(|path| path.to_string_lossy().to_string())
                    .unwrap_or_else(|| "None".to_string())
            })
            .with_line_break_mode(LineBreaking::WordWrap),
        );

    col = col.with_spacer(theme::grid(3.0));

    col = col
        .with_child(Label::new("Size").with_font(theme::UI_FONT_MEDIUM))
        .with_spacer(theme::grid(2.0))
        .with_child(Label::dynamic(
            |preferences: &Preferences, _| match preferences.cache_size {
                Promise::Empty | Promise::Rejected { .. } => "Unknown".to_string(),
                Promise::Deferred { .. } => "Computing".to_string(),
                Promise::Resolved { val: 0, .. } => "Empty".to_string(),
                Promise::Resolved { val, .. } => {
                    format!("{:.2} MB", val as f64 / 1e6_f64)
                }
            },
        ));

    col.controller(MeasureCacheSize::new())
        .lens(AppState::preferences)
}

struct MeasureCacheSize {
    thread: Option<JoinHandle<()>>,
}

impl MeasureCacheSize {
    fn new() -> Self {
        Self { thread: None }
    }
}

impl MeasureCacheSize {
    const RESULT: Selector<Option<u64>> = Selector::new("app.preferences.measure-cache-size");
}

impl<W: Widget<Preferences>> Controller<Preferences, W> for MeasureCacheSize {
    fn event(
        &mut self,
        child: &mut W,
        ctx: &mut EventCtx,
        event: &Event,
        data: &mut Preferences,
        env: &Env,
    ) {
        match &event {
            Event::Command(cmd) if cmd.is(Self::RESULT) => {
                let result = cmd.get_unchecked(Self::RESULT).to_owned();
                data.cache_size.resolve_or_reject((), result.ok_or(()));
                self.thread.take();
                ctx.set_handled();
            }
            _ => {
                child.event(ctx, event, data, env);
            }
        }
    }

    fn lifecycle(
        &mut self,
        child: &mut W,
        ctx: &mut LifeCycleCtx,
        event: &LifeCycle,
        data: &Preferences,
        env: &Env,
    ) {
        if let LifeCycle::WidgetAdded = &event {
            let handle = thread::spawn({
                let widget_id = ctx.widget_id();
                let event_sink = ctx.get_external_handle();
                move || {
                    let size = Preferences::measure_cache_usage();
                    event_sink
                        .submit_command(Self::RESULT, size, widget_id)
                        .unwrap();
                }
            });
            self.thread.replace(handle);
        }
        child.lifecycle(ctx, event, data, env);
    }
}<|MERGE_RESOLUTION|>--- conflicted
+++ resolved
@@ -177,29 +177,7 @@
 
     col = col.with_spacer(theme::grid(3.0));
 
-<<<<<<< HEAD
-    // build info
-
-    let mut commit_hash = Flex::row();
-    commit_hash.add_child(
-        Label::new("Commit Hash:  ")
-    );
-    commit_hash.add_child(Label::new(psst_core::GIT_VERSION).with_text_color(theme::DISABLED_TEXT_COLOR));
-
-
-    let mut build_time = Flex::row();
-    build_time.add_child(
-        Label::new("Build time:   ")
-    );
-    build_time.add_child(Label::new(psst_core::BUILD_TIME).with_text_color(theme::DISABLED_TEXT_COLOR));
-
-
-    col = col
-        .with_child(Label::new("Build Info").with_font(theme::UI_FONT_MEDIUM))
-        .with_spacer(theme::grid(1.0))
-        .with_child(commit_hash)
-        .with_child(build_time);
-=======
+    // Sliders
     col = col
         .with_child(Label::new("Slider Scrolling").with_font(theme::UI_FONT_MEDIUM))
         .with_spacer(theme::grid(2.0))
@@ -222,7 +200,27 @@
                 .with_spacer(theme::grid(0.5))
                 .with_child(Label::new("Sensitivity")),
         );
->>>>>>> beeb05db
+
+    col = col.with_spacer(theme::grid(3.0));
+
+    // Build Info
+    let mut commit_hash = Flex::row();
+    commit_hash.add_child(
+        Label::new("Commit Hash:  ")
+    );
+    commit_hash.add_child(Label::new(psst_core::GIT_VERSION).with_text_color(theme::DISABLED_TEXT_COLOR));
+
+    let mut build_time = Flex::row();
+    build_time.add_child(
+        Label::new("Build time:   ")
+    );
+    build_time.add_child(Label::new(psst_core::BUILD_TIME).with_text_color(theme::DISABLED_TEXT_COLOR));
+
+    col = col
+        .with_child(Label::new("Build Info").with_font(theme::UI_FONT_MEDIUM))
+        .with_spacer(theme::grid(1.0))
+        .with_child(commit_hash)
+        .with_child(build_time);
 
     col
 }
