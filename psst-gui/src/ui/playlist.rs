use std::{cmp::Ordering, sync::Arc};

use druid::widget::Button;
use druid::{
    im::Vector,
    widget::{CrossAxisAlignment, Flex, Label, LineBreaking, List},
    Insets, LensExt, LocalizedString, Menu, MenuItem, Selector, Size, Widget, WidgetExt,
    WindowDesc,
};
use itertools::Itertools;

use crate::data::WithCtx;
use crate::ui::menu;
use crate::widget::ThemeScope;
use crate::{
    cmd,
    data::{
        config::{SortCriteria, SortOrder},
        AppState, Ctx, Library, Nav, Playlist, PlaylistAddTrack, PlaylistDetail, PlaylistLink,
        PlaylistRemoveTrack, PlaylistTracks, Track,
    },
    error::Error,
    webapi::WebApi,
    widget::{Async, MyWidgetExt, RemoteImage},
};

use super::{playable, theme, track, utils};

pub const LOAD_LIST: Selector = Selector::new("app.playlist.load-list");
pub const LOAD_DETAIL: Selector<(PlaylistLink, AppState)> =
    Selector::new("app.playlist.load-detail");
pub const ADD_TRACK: Selector<PlaylistAddTrack> = Selector::new("app.playlist.add-track");
pub const REMOVE_TRACK: Selector<PlaylistRemoveTrack> = Selector::new("app.playlist.remove-track");

pub const FOLLOW_PLAYLIST: Selector<Playlist> = Selector::new("app.playlist.follow");
pub const UNFOLLOW_PLAYLIST: Selector<PlaylistLink> = Selector::new("app.playlist.unfollow");
pub const UNFOLLOW_PLAYLIST_CONFIRM: Selector<PlaylistLink> =
    Selector::new("app.playlist.unfollow-confirm");

const SHOW_UNFOLLOW_PLAYLIST_CONFIRM: Selector<UnfollowPlaylist> =
    Selector::new("app.playlist.show-unfollow-confirm");

pub fn list_widget() -> impl Widget<AppState> {
    Async::new(
        utils::spinner_widget,
        || {
            List::new(|| {
                Label::raw()
                    .with_line_break_mode(LineBreaking::WordWrap)
                    .with_text_size(theme::TEXT_SIZE_SMALL)
                    .lens(Ctx::data().then(Playlist::name))
                    .expand_width()
                    .padding(Insets::uniform_xy(theme::grid(2.0), theme::grid(0.6)))
                    .link()
                    .on_left_click(|ctx, _, playlist, _| {
                        ctx.submit_command(
                            cmd::NAVIGATE.with(Nav::PlaylistDetail(playlist.data.link())),
                        );
                    })
                    .context_menu(playlist_menu_ctx)
            })
        },
        utils::error_widget,
    )
    .lens(
        Ctx::make(
            AppState::common_ctx,
            AppState::library.then(Library::playlists.in_arc()),
        )
        .then(Ctx::in_promise()),
    )
    .on_command_async(
        LOAD_LIST,
        |_| WebApi::global().get_playlists(),
        |_, data, d| data.with_library_mut(|l| l.playlists.defer(d)),
        |_, data, r| data.with_library_mut(|l| l.playlists.update(r)),
    )
    .on_command_async(
        ADD_TRACK,
        |d| {
            WebApi::global().add_track_to_playlist(
                &d.link.id,
                &d.track_id
                    .0
                    .to_uri()
                    .ok_or_else(|| Error::WebApiError("Item doesn't have URI".to_string()))?,
            )
        },
        |_, data, d| {
            data.with_library_mut(|library| library.increment_playlist_track_count(&d.link))
        },
        |_, data, (_, r)| {
            if let Err(err) = r {
                data.error_alert(err);
            } else {
                data.info_alert("Added to playlist.");
            }
        },
    )
    .on_command_async(
        UNFOLLOW_PLAYLIST,
        |link| WebApi::global().unfollow_playlist(link.id.as_ref()),
        |_, data: &mut AppState, d| data.with_library_mut(|l| l.remove_from_playlist(&d.id)),
        |_, data, (_, r)| {
            if let Err(err) = r {
                data.error_alert(err);
            } else {
                data.info_alert("Playlist removed from library.");
            }
        },
    )
    .on_command_async(
        FOLLOW_PLAYLIST,
        |link| WebApi::global().follow_playlist(link.id.as_ref()),
        |_, data: &mut AppState, d| data.with_library_mut(|l| l.add_playlist(d)),
        |_, data: &mut AppState, (_, r)| {
            if let Err(err) = r {
                data.error_alert(err);
            } else {
                data.info_alert("Playlist added to library.")
            }
        },
    )
    .on_command(SHOW_UNFOLLOW_PLAYLIST_CONFIRM, |ctx, msg, _| {
        let window = unfollow_confirm_window(msg.clone());
        ctx.new_window(window);
    })
    .on_command_async(
        REMOVE_TRACK,
        |d| {
            WebApi::global().remove_track_from_playlist(
                &d.link.id,
                &d.track_id
                    .0
                    .to_uri()
                    .ok_or_else(|| Error::WebApiError("Item doesn't have URI".to_string()))?,
            )
        },
        |_, data, d| {
            data.with_library_mut(|library| library.decrement_playlist_track_count(&d.link))
        },
        |e, data, (p, r)| {
            if let Err(err) = r {
                data.error_alert(err);
            } else {
                data.info_alert("Removed from playlist.");
            }
            // Re-submit the `LOAD_DETAIL` command to reload the playlist data.
            e.submit_command(LOAD_DETAIL.with((p.link, data.clone())))
        },
    )
}

fn unfollow_confirm_window(msg: UnfollowPlaylist) -> WindowDesc<AppState> {
    let win = WindowDesc::new(unfollow_playlist_confirm_widget(msg))
        .window_size((theme::grid(45.), theme::grid(25.)))
        .title("Unfollow playlist")
        .resizable(false)
        .show_title(false)
        .transparent_titlebar(true);
    if cfg!(target_os = "macos") {
        win.menu(menu::main_menu)
    } else {
        win
    }
}

fn unfollow_playlist_confirm_widget(msg: UnfollowPlaylist) -> impl Widget<AppState> {
    let link = msg.link;

    let (title_msg, description_msg) = if msg.created_by_user {
        (
            format!("Delete {} from Library?", link.name),
            "This will delete the playlist from Your Library",
        )
    } else {
        (
            format!("Remove {} from Library?", link.name),
            "We'll remove this playlist from Your Library, but you'll still be able to search for it on Spotify"
        )
    };

    let title_label = Label::new(title_msg)
        .with_text_size(theme::TEXT_SIZE_LARGE)
        .align_left()
        .padding((theme::grid(2.0), theme::grid(2.0)));
    let description_label = Label::new(description_msg.to_string())
        .with_line_break_mode(LineBreaking::WordWrap)
        .with_text_size(theme::TEXT_SIZE_NORMAL)
        .align_left()
        .padding((theme::grid(2.5), theme::grid(2.0)));

    let information_section = Flex::column()
        .with_child(title_label)
        .with_child(description_label);

    let delete_button = Button::new("Delete")
        .fix_height(theme::grid(5.0))
        .padding(theme::grid(1.5))
        .on_click(move |ctx, _, _| {
            ctx.submit_command(UNFOLLOW_PLAYLIST_CONFIRM.with(link.clone()));
            ctx.window().close();
        });
    let cancel_button = Button::new("Cancel")
        .fix_height(theme::grid(5.0))
        .padding(theme::grid(1.5))
        .on_click(|ctx, _, _| ctx.window().close());

    let button_section = Flex::row()
        .with_child(delete_button)
        .with_child(cancel_button)
        .align_right();

    ThemeScope::new(
        Flex::column()
            .with_child(information_section)
            .with_child(button_section)
            .background(theme::BACKGROUND_DARK),
    )
}

pub fn playlist_widget() -> impl Widget<WithCtx<Playlist>> {
    let playlist_image = rounded_cover_widget(theme::grid(6.0)).lens(Ctx::data());

    let playlist_name = Label::raw()
        .with_font(theme::UI_FONT_MEDIUM)
        .with_line_break_mode(LineBreaking::Clip)
        .lens(Ctx::data().then(Playlist::name));

    let playlist_description = Label::raw()
        .with_line_break_mode(LineBreaking::WordWrap)
        .with_text_color(theme::PLACEHOLDER_COLOR)
        .with_text_size(theme::TEXT_SIZE_SMALL)
        .lens(Ctx::data().then(Playlist::description));

    let playlist_info = Flex::column()
        .cross_axis_alignment(CrossAxisAlignment::Start)
        .with_child(playlist_name)
        .with_spacer(2.0)
        .with_child(playlist_description);

    let playlist = Flex::row()
        .with_child(playlist_image)
        .with_default_spacer()
        .with_flex_child(playlist_info, 1.0)
        .padding(theme::grid(1.0));

    playlist
        .link()
        .rounded(theme::BUTTON_BORDER_RADIUS)
<<<<<<< HEAD
        .on_left_click(|ctx, _, playlist, _| {
            ctx.submit_command(cmd::NAVIGATE.with(Nav::PlaylistDetail(playlist.link())));
=======
        .on_click(|ctx, playlist, _| {
            ctx.submit_command(cmd::NAVIGATE.with(Nav::PlaylistDetail(playlist.data.link())));
>>>>>>> 2edb45d2
        })
        .context_menu(playlist_menu_ctx)
}

fn cover_widget(size: f64) -> impl Widget<Playlist> {
    RemoteImage::new(
        utils::placeholder_widget(),
        move |playlist: &Playlist, _| playlist.image(size, size).map(|image| image.url.clone()),
    )
    .fix_size(size, size)
}

fn rounded_cover_widget(size: f64) -> impl Widget<Playlist> {
    // TODO: Take the radius from theme.
    cover_widget(size).clip(Size::new(size, size).to_rounded_rect(4.0))
}

pub fn detail_widget() -> impl Widget<AppState> {
    Async::new(
        utils::spinner_widget,
        || {
            playable::list_widget_with_find(
                playable::Display {
                    track: track::Display {
                        title: true,
                        artist: true,
                        album: true,
                        cover: true,
                        ..track::Display::empty()
                    },
                },
                cmd::FIND_IN_PLAYLIST,
            )
        },
        utils::error_widget,
    )
    .lens(
        Ctx::make(
            AppState::common_ctx,
            AppState::playlist_detail.then(PlaylistDetail::tracks),
        )
        .then(Ctx::in_promise()),
    )
    .on_command_async(
        LOAD_DETAIL,
        |arg: (PlaylistLink, AppState)| {
            let d = arg.0;
            let data = arg.1;
            sort_playlist(&data, WebApi::global().get_playlist_tracks(&d.id))
        },
        |_, data, d| data.playlist_detail.tracks.defer(d.0),
        |_, data, (d, r)| {
            let r = r.map(|tracks| PlaylistTracks {
                id: d.0.id.clone(),
                name: d.0.name.clone(),
                tracks,
            });
            data.playlist_detail.tracks.update((d.0, r))
        },
    )
}

fn sort_playlist(
    data: &AppState,
    result: Result<Vector<Arc<Track>>, Error>,
) -> Result<Vector<Arc<Track>>, Error> {
    let sort_criteria = data.config.sort_criteria;
    let sort_order = data.config.sort_order;

    let playlist = result.unwrap_or_else(|_| Vector::new());

    let mut sorted_playlist: Vector<Arc<Track>> = playlist
        .into_iter()
        .sorted_by(|a, b| {
            let mut method = match sort_criteria {
                SortCriteria::Title => a.name.cmp(&b.name),
                SortCriteria::Artist => a.artist_name().cmp(&b.artist_name()),
                SortCriteria::Album => a.album_name().cmp(&b.album_name()),
                SortCriteria::Duration => a.duration.cmp(&b.duration),
                _ => Ordering::Equal,
            };
            method = if sort_order == SortOrder::Descending {
                method.reverse()
            } else {
                method
            };
            method
        })
        .collect();

    sorted_playlist =
        if sort_criteria == SortCriteria::DateAdded && sort_order == SortOrder::Descending {
            sorted_playlist.into_iter().rev().collect()
        } else {
            sorted_playlist
        };

    Ok(sorted_playlist)
}

fn playlist_menu_ctx(playlist: &WithCtx<Playlist>) -> Menu<AppState> {
    let library = &playlist.ctx.to_owned().library;
    let playlist = &playlist.to_owned().data;

    let mut menu = Menu::empty();

    menu = menu.entry(
        MenuItem::new(
            LocalizedString::new("menu-item-copy-link").with_placeholder("Copy Link to Playlist"),
        )
        .command(cmd::COPY.with(playlist.url())),
    );

    if library.contains_playlist(playlist) {
        let created_by_user = library.is_created_by_user(playlist);

        if created_by_user {
            let unfollow_msg = UnfollowPlaylist {
                link: playlist.link(),
                created_by_user,
            };
            menu = menu.entry(
                MenuItem::new(
                    LocalizedString::new("menu-unfollow-playlist")
                        .with_placeholder("Delete playlist"),
                )
                .command(SHOW_UNFOLLOW_PLAYLIST_CONFIRM.with(unfollow_msg)),
            );
        } else {
            let unfollow_msg = UnfollowPlaylist {
                link: playlist.link(),
                created_by_user,
            };
            menu = menu.entry(
                MenuItem::new(
                    LocalizedString::new("menu-unfollow-playlist")
                        .with_placeholder("Remove playlist from Your Library"),
                )
                .command(SHOW_UNFOLLOW_PLAYLIST_CONFIRM.with(unfollow_msg)),
            );
        }
    } else {
        menu = menu.entry(
            MenuItem::new(
                LocalizedString::new("menu-follow-playlist").with_placeholder("Follow Playlist"),
            )
            .command(FOLLOW_PLAYLIST.with(playlist.clone())),
        );
    }

    menu
}

#[derive(Clone)]
struct UnfollowPlaylist {
    link: PlaylistLink,
    created_by_user: bool,
}<|MERGE_RESOLUTION|>--- conflicted
+++ resolved
@@ -248,13 +248,8 @@
     playlist
         .link()
         .rounded(theme::BUTTON_BORDER_RADIUS)
-<<<<<<< HEAD
         .on_left_click(|ctx, _, playlist, _| {
-            ctx.submit_command(cmd::NAVIGATE.with(Nav::PlaylistDetail(playlist.link())));
-=======
-        .on_click(|ctx, playlist, _| {
             ctx.submit_command(cmd::NAVIGATE.with(Nav::PlaylistDetail(playlist.data.link())));
->>>>>>> 2edb45d2
         })
         .context_menu(playlist_menu_ctx)
 }
