use std::{
    thread::{self, JoinHandle},
    time::Duration,
};

use crossbeam_channel::Sender;
use druid::{
    im::Vector,
    widget::{prelude::*, Controller},
    Code, ExtEventSink, InternalLifeCycle, KbKey, WindowHandle,
};
use psst_core::{
    audio::{normalize::NormalizationLevel, output::DefaultAudioOutput},
    cache::Cache,
    cdn::Cdn,
    discord_rpc::{DiscordRPCClient, DiscordRpcCmd},
    lastfm::LastFmClient,
    player::{item::PlaybackItem, PlaybackConfig, Player, PlayerCommand, PlayerEvent},
    session::SessionService,
};
use rustfm_scrobble::Scrobbler;
use souvlaki::{
    MediaControlEvent, MediaControls, MediaMetadata, MediaPlayback, MediaPosition, PlatformConfig,
};
use std::time::{SystemTime, UNIX_EPOCH};

use crate::{
    cmd,
    data::Nav,
    data::{
        AppState, Config, NowPlaying, Playable, Playback, PlaybackOrigin, PlaybackState,
        QueueBehavior, QueueEntry,
    },
    ui::lyrics,
};

pub struct PlaybackController {
    sender: Option<Sender<PlayerEvent>>,
    thread: Option<JoinHandle<()>>,
    output: Option<DefaultAudioOutput>,
    media_controls: Option<MediaControls>,
    has_scrobbled: bool,
    scrobbler: Option<Scrobbler>,
    discord_rpc_sender: Option<Sender<DiscordRpcCmd>>,
    startup: bool,
}
fn init_scrobbler_instance(data: &AppState) -> Option<Scrobbler> {
    if data.config.lastfm_enable {
        if let (Some(api_key), Some(api_secret), Some(session_key)) = (
            data.config.lastfm_api_key.as_deref(),
            data.config.lastfm_api_secret.as_deref(),
            data.config.lastfm_session_key.as_deref(),
        ) {
            match LastFmClient::create_scrobbler(Some(api_key), Some(api_secret), Some(session_key))
            {
                Ok(scr) => {
                    log::info!("Last.fm Scrobbler instance created/updated.");
                    return Some(scr);
                }
                Err(e) => {
                    log::warn!("Failed to create/update Last.fm Scrobbler instance: {}", e);
                }
            }
        } else {
            log::info!("Last.fm credentials incomplete or removed, clearing Scrobbler instance.");
        }
    } else {
        log::info!("Last.fm scrobbling is disabled, clearing Scrobbler instance.");
    }
    None
}

<<<<<<< HEAD
fn parse_valid_app_id(id_str: &str) -> Option<u64> {
    let trimmed = id_str.trim();

    if trimmed.is_empty() {
        log::info!("discord rpc app id not provided");
        return None;
    }

    if !trimmed.chars().all(|c| c.is_ascii_digit()) {
        log::warn!("discord rpc app id contains non-digit characters");
        return None;
    }
    // Check if the client ID has a valid length for a snowflake 17-19
    if !(17..=19).contains(&trimmed.len()) {
        log::warn!(
            "discord rpc app id has invalid length ({} characters)",
            trimmed.len()
        );
        return None;
    }

    match trimmed.parse::<u64>() {
        Ok(id) => Some(id),
        Err(e) => {
            log::warn!("failed to parse discord rpc app id '{}': {}", trimmed, e);
            None
        }
    }
}

fn init_discord_rpc_instance(data: &AppState) -> Option<Sender<DiscordRpcCmd>> {
    if data.config.discord_rpc_enable {
        if let Some(client_id) = parse_valid_app_id(&data.config.discord_rpc_app_id) {
            match DiscordRPCClient::spawn_rpc_worker(client_id) {
                Ok(sender) => Some(sender),
                Err(e) => {
                    log::warn!("failed to create discord rpc: {}", e);
                    None
                }
            }
        } else {
            None
        }
    } else {
        log::info!("discord rpc is disabled");
        None
    }
}

=======
>>>>>>> b864b705
impl PlaybackController {
    pub fn new() -> Self {
        Self {
            sender: None,
            thread: None,
            output: None,
            media_controls: None,
            has_scrobbled: false,
            scrobbler: None,
            discord_rpc_sender: None,
            startup: true,
        }
    }

    fn open_audio_output_and_start_threads(
        &mut self,
        session: SessionService,
        config: PlaybackConfig,
        event_sink: ExtEventSink,
        widget_id: WidgetId,
        #[allow(unused_variables)] window: &WindowHandle,
    ) {
        let output = DefaultAudioOutput::open().unwrap();
        let cache_dir = Config::cache_dir().unwrap();
        let proxy_url = Config::proxy();
        let player = Player::new(
            session.clone(),
            Cdn::new(session, proxy_url.as_deref()).unwrap(),
            Cache::new(cache_dir).unwrap(),
            config,
            &output,
        );

        self.media_controls = Self::create_media_controls(player.sender(), window)
            .map_err(|err| log::error!("failed to connect to media control interface: {:?}", err))
            .ok();

        self.sender = Some(player.sender());
        self.thread = Some(thread::spawn(move || {
            Self::service_events(player, event_sink, widget_id);
        }));
        self.output.replace(output);
    }

    fn service_events(mut player: Player, event_sink: ExtEventSink, widget_id: WidgetId) {
        for event in player.receiver() {
            // Forward events that affect the UI state to the UI thread.
            match &event {
                PlayerEvent::Loading { item } => {
                    event_sink
                        .submit_command(cmd::PLAYBACK_LOADING, item.item_id, widget_id)
                        .unwrap();
                }
                PlayerEvent::Playing { path, position } => {
                    let progress = position.to_owned();
                    event_sink
                        .submit_command(cmd::PLAYBACK_PLAYING, (path.item_id, progress), widget_id)
                        .unwrap();
                }
                PlayerEvent::Pausing { .. } => {
                    event_sink
                        .submit_command(cmd::PLAYBACK_PAUSING, (), widget_id)
                        .unwrap();
                }
                PlayerEvent::Resuming { .. } => {
                    event_sink
                        .submit_command(cmd::PLAYBACK_RESUMING, (), widget_id)
                        .unwrap();
                }
                PlayerEvent::Position { position, .. } => {
                    let progress = position.to_owned();
                    event_sink
                        .submit_command(cmd::PLAYBACK_PROGRESS, progress, widget_id)
                        .unwrap();
                }
                PlayerEvent::Blocked { .. } => {
                    event_sink
                        .submit_command(cmd::PLAYBACK_BLOCKED, (), widget_id)
                        .unwrap();
                }
                PlayerEvent::Stopped => {
                    event_sink
                        .submit_command(cmd::PLAYBACK_STOPPED, (), widget_id)
                        .unwrap();
                }
                _ => {}
            }

            // Let the player react to its internal events.
            player.handle(event);
        }
    }

    fn create_media_controls(
        sender: Sender<PlayerEvent>,
        #[allow(unused_variables)] window: &WindowHandle,
    ) -> Result<MediaControls, souvlaki::Error> {
        let hwnd = {
            #[cfg(target_os = "windows")]
            {
                use raw_window_handle::{HasRawWindowHandle, RawWindowHandle};
                let handle = match window.raw_window_handle() {
                    RawWindowHandle::Win32(h) => h,
                    _ => unreachable!(),
                };
                Some(handle.hwnd)
            }
            #[cfg(not(target_os = "windows"))]
            None
        };

        let mut media_controls = MediaControls::new(PlatformConfig {
            dbus_name: format!("com.jpochyla.psst.{}", random_lowercase_string(8)).as_str(),
            display_name: "Psst",
            hwnd,
        })?;

        media_controls.attach(move |event| {
            Self::handle_media_control_event(event, &sender);
        })?;

        Ok(media_controls)
    }

    fn handle_media_control_event(event: MediaControlEvent, sender: &Sender<PlayerEvent>) {
        let cmd = match event {
            MediaControlEvent::Play => PlayerEvent::Command(PlayerCommand::Resume),
            MediaControlEvent::Pause => PlayerEvent::Command(PlayerCommand::Pause),
            MediaControlEvent::Toggle => PlayerEvent::Command(PlayerCommand::PauseOrResume),
            MediaControlEvent::Next => PlayerEvent::Command(PlayerCommand::Next),
            MediaControlEvent::Previous => PlayerEvent::Command(PlayerCommand::Previous),
            MediaControlEvent::SetPosition(MediaPosition(duration)) => {
                PlayerEvent::Command(PlayerCommand::Seek { position: duration })
            }
            _ => {
                return;
            }
        };
        sender.send(cmd).unwrap();
    }

    fn update_media_control_playback(&mut self, playback: &Playback) {
        if let Some(media_controls) = self.media_controls.as_mut() {
            let progress = playback
                .now_playing
                .as_ref()
                .map(|now_playing| MediaPosition(now_playing.progress));
            media_controls
                .set_playback(match playback.state {
                    PlaybackState::Loading | PlaybackState::Stopped => MediaPlayback::Stopped,
                    PlaybackState::Playing => MediaPlayback::Playing { progress },
                    PlaybackState::Paused => MediaPlayback::Paused { progress },
                })
                .unwrap_or_default();
        }
    }

    fn update_media_control_metadata(&mut self, playback: &Playback) {
        if let Some(media_controls) = self.media_controls.as_mut() {
            let title = playback.now_playing.as_ref().map(|p| p.item.name().clone());
            let album = playback
                .now_playing
                .as_ref()
                .and_then(|p| p.item.track())
                .map(|t| t.album_name());
            let artist = playback
                .now_playing
                .as_ref()
                .and_then(|p| p.item.track())
                .map(|t| t.artist_name());
            let duration = playback.now_playing.as_ref().map(|p| p.item.duration());
            let cover_url = playback
                .now_playing
                .as_ref()
                .and_then(|p| p.cover_image_url(512.0, 512.0));
            media_controls
                .set_metadata(MediaMetadata {
                    title: title.as_deref(),
                    album: album.as_deref(),
                    artist: artist.as_deref(),
                    duration,
                    cover_url,
                })
                .unwrap();
        }
    }

    fn send(&mut self, event: PlayerEvent) {
        if let Some(s) = &self.sender {
            s.send(event)
                .map_err(|e| log::error!("error sending message: {:?}", e))
                .ok();
        }
    }

    fn clear_discord_rpc(&mut self) {
        if let Some(sender) = &self.discord_rpc_sender {
            let _ = sender
                .send(DiscordRpcCmd::Clear)
                .map_err(|e| log::error!("error clearing discord rpc: {:?}", e));
        }
    }
    fn update_discord_rpc(&mut self, playback: &Playback) {
        if let Some(now_playing) = playback.now_playing.as_ref() {
            if let Some(discord_rpc_sender) = &mut self.discord_rpc_sender {
                let (title, artist, album_name, images, duration, progress) =
                    match &now_playing.item {
                        Playable::Track(track) => (
                            track.name.clone(),
                            track.artist_name(),
                            track.album.as_ref().map(|a| &a.name),
                            track.album.as_ref().map(|a| &a.images),
                            track.duration,
                            now_playing.progress,
                        ),
                        Playable::Episode(episode) => (
                            episode.name.clone(),
                            episode.show.name.clone(),
                            None,
                            Some(&episode.images),
                            episode.duration,
                            now_playing.progress,
                        ),
                    };

                let album_cover_url = images.and_then(|imgs| {
                    imgs.iter()
                        .find(|img| img.width == Some(64))
                        .or_else(|| imgs.get(0))
                        .map(|img| img.url.as_ref())
                });

                log::info!(
                    "updating discord rpc with track/episode: {} by {}",
                    title,
                    artist,
                );

                let _ = discord_rpc_sender
                    .send(DiscordRpcCmd::Update {
                        track: title.to_owned(),
                        artist: artist.to_owned(),
                        album: album_name.map(|a| a.as_ref().to_owned()),
                        cover_url: album_cover_url.map(str::to_owned),
                        duration: Some(duration),
                        position: Some(progress),
                    })
                    .map_err(|e| log::error!("error updating discord rpc: {:?}", e));
            }
        }
    }

    fn reconcile_discord_rpc(&mut self, old: &AppState, new: &AppState, playback: &Playback) {
        let was_enabled = old.config.discord_rpc_enable;
        let is_enabled = new.config.discord_rpc_enable;
        let rpc_running = self.discord_rpc_sender.is_some();
        let app_id_changed = old.config.discord_rpc_app_id != new.config.discord_rpc_app_id;

        // Shut down if RPC was disabled
        if was_enabled && !is_enabled && rpc_running {
            log::info!("shutting down discord rpc");
            if let Some(ref tx) = self.discord_rpc_sender {
                let _ = tx.send(DiscordRpcCmd::Shutdown);
            }
            self.discord_rpc_sender = None;
        }

        // Start if RPC is enabled and no worker running
        if is_enabled && !rpc_running {
            log::info!("starting discord rpc");
            self.discord_rpc_sender = init_discord_rpc_instance(new);
            self.update_discord_rpc(playback);
        }

        // Update App ID if RPC is running and App ID changed
        if is_enabled && rpc_running && app_id_changed {
            if let Some(app_id) = parse_valid_app_id(&new.config.discord_rpc_app_id) {
                log::info!("updating discord rpc app id to {}", app_id);
                if let Some(ref tx) = self.discord_rpc_sender {
                    let _ = tx.send(DiscordRpcCmd::UpdateAppId(app_id));
                    self.update_discord_rpc(playback);
                }
            } else {
                log::warn!("app id changed but new id is invalid; not updating");
            }
        }
    }

    fn report_now_playing(&mut self, playback: &Playback) {
        if let Some(now_playing) = playback.now_playing.as_ref() {
            if let Playable::Track(track) = &now_playing.item {
                if let Some(scrobbler) = &self.scrobbler {
                    let artist = track.artist_name();
                    let title = track.name.clone();
                    let album = track.album.clone();

                    if let Err(e) = LastFmClient::now_playing_song(
                        scrobbler,
                        artist.as_ref(),
                        title.as_ref(),
                        album.as_ref().map(|a| a.name.as_ref()),
                    ) {
                        log::warn!("failed to report 'Now Playing' to Last.fm: {}", e);
                    } else {
                        log::info!("reported 'Now Playing' to Last.fm: {} - {}", artist, title);
                    }
                } else {
                    log::debug!("Last.fm not configured, skipping now_playing report.");
                }
            }
        }
    }

    fn report_scrobble(&mut self, playback: &Playback) {
        if let Some(now_playing) = playback.now_playing.as_ref() {
            if let Playable::Track(track) = &now_playing.item {
                if now_playing.progress >= track.duration / 2 && !self.has_scrobbled {
                    if let Some(scrobbler) = &self.scrobbler {
                        let artist = track.artist_name();
                        let title = track.name.clone();
                        let album = track.album.clone();

                        if let Err(e) = LastFmClient::scrobble_song(
                            scrobbler,
                            artist.as_ref(),
                            title.as_ref(),
                            album.as_ref().map(|a| a.name.as_ref()),
                        ) {
                            log::warn!("failed to scrobble track to Last.fm: {}", e);
                        } else {
                            log::info!("scrobbled track to Last.fm: {} - {}", artist, title);
                            self.has_scrobbled = true;
                        }
                    } else {
                        log::debug!("Last.fm not configured, skipping scrobble.");
                    }
                }
            }
        }
    }

    fn play(&mut self, items: &Vector<QueueEntry>, position: usize) {
        let playback_items = items.iter().map(|queued| PlaybackItem {
            item_id: queued.item.id(),
            norm_level: match queued.origin {
                PlaybackOrigin::Album(_) => NormalizationLevel::Album,
                _ => NormalizationLevel::Track,
            },
        });
        let playback_items_vec: Vec<PlaybackItem> = playback_items.collect();

        // Make sure position is within bounds
        let position = if position >= playback_items_vec.len() {
            0
        } else {
            position
        };

        self.send(PlayerEvent::Command(PlayerCommand::LoadQueue {
            items: playback_items_vec,
            position,
        }));
    }

    fn pause(&mut self) {
        self.send(PlayerEvent::Command(PlayerCommand::Pause));
    }

    fn resume(&mut self) {
        self.send(PlayerEvent::Command(PlayerCommand::Resume));
    }

    fn pause_or_resume(&mut self) {
        self.send(PlayerEvent::Command(PlayerCommand::PauseOrResume));
    }

    fn previous(&mut self) {
        self.send(PlayerEvent::Command(PlayerCommand::Previous));
    }

    fn next(&mut self) {
        self.send(PlayerEvent::Command(PlayerCommand::Next));
    }

    fn stop(&mut self) {
        self.send(PlayerEvent::Command(PlayerCommand::Stop));
    }

    fn seek(&mut self, position: Duration) {
        self.send(PlayerEvent::Command(PlayerCommand::Seek { position }));
    }

    fn seek_relative(&mut self, data: &AppState, forward: bool) {
        if let Some(now_playing) = &data.playback.now_playing {
            let seek_duration = Duration::from_secs(data.config.seek_duration as u64);

            // Calculate new position, ensuring it does not exceed duration for forward seeks.
            let seek_position = if forward {
                now_playing.progress + seek_duration
            } else {
                now_playing.progress.saturating_sub(seek_duration)
            }
            .min(now_playing.item.duration());

            self.seek(seek_position);
        }
    }

    fn set_volume(&mut self, volume: f64) {
        self.send(PlayerEvent::Command(PlayerCommand::SetVolume { volume }));
    }

    fn add_to_queue(&mut self, item: &PlaybackItem) {
        self.send(PlayerEvent::Command(PlayerCommand::AddToQueue {
            item: *item,
        }));
    }

    fn set_queue_behavior(&mut self, behavior: QueueBehavior) {
        self.send(PlayerEvent::Command(PlayerCommand::SetQueueBehavior {
            behavior: match behavior {
                QueueBehavior::Sequential => psst_core::player::queue::QueueBehavior::Sequential,
                QueueBehavior::Random => psst_core::player::queue::QueueBehavior::Random,
                QueueBehavior::LoopTrack => psst_core::player::queue::QueueBehavior::LoopTrack,
                QueueBehavior::LoopAll => psst_core::player::queue::QueueBehavior::LoopAll,
            },
        }));
    }

    fn update_lyrics(&mut self, ctx: &mut EventCtx, data: &AppState, now_playing: &NowPlaying) {
        if matches!(data.nav, Nav::Lyrics) {
            ctx.submit_command(lyrics::SHOW_LYRICS.with(now_playing.clone()));
        }
    }
}

impl<W> Controller<AppState, W> for PlaybackController
where
    W: Widget<AppState>,
{
    fn event(
        &mut self,
        child: &mut W,
        ctx: &mut EventCtx,
        event: &Event,
        data: &mut AppState,
        env: &Env,
    ) {
        match event {
            Event::Command(cmd) if cmd.is(cmd::SET_FOCUS) => {
                ctx.request_focus();
            }
            Event::Command(cmd) if cmd.is(cmd::PLAYBACK_LOADING) => {
                let item = cmd.get_unchecked(cmd::PLAYBACK_LOADING);

                if let Some(queued) = data.queued_entry(*item) {
                    data.loading_playback(queued.item, queued.origin);
                    self.update_media_control_playback(&data.playback);
                    self.update_media_control_metadata(&data.playback);
                } else {
                    log::warn!("loaded item not found in playback queue");
                }
                ctx.set_handled();
            }
            Event::Command(cmd) if cmd.is(cmd::PLAYBACK_PLAYING) => {
                let (item, progress) = cmd.get_unchecked(cmd::PLAYBACK_PLAYING);

                // Song has changed, so we reset the has_scrobbled value
                self.has_scrobbled = false;
                self.report_now_playing(&data.playback);
                self.update_discord_rpc(&data.playback);

                if let Some(queued) = data.queued_entry(*item) {
                    data.start_playback(queued.item, queued.origin, progress.to_owned());
                    self.update_media_control_playback(&data.playback);
                    self.update_media_control_metadata(&data.playback);
                    if let Some(now_playing) = &data.playback.now_playing {
                        self.update_lyrics(ctx, data, now_playing);
                    }
                } else {
                    log::warn!("played item not found in playback queue");
                }
                ctx.set_handled();
            }
            Event::Command(cmd) if cmd.is(cmd::PLAYBACK_PROGRESS) => {
                let progress = cmd.get_unchecked(cmd::PLAYBACK_PROGRESS);
                data.progress_playback(progress.to_owned());

                self.report_scrobble(&data.playback);
                self.update_media_control_playback(&data.playback);
                ctx.set_handled();
            }
            Event::Command(cmd) if cmd.is(cmd::PLAYBACK_PAUSING) => {
                data.pause_playback();
                self.update_media_control_playback(&data.playback);
                self.clear_discord_rpc();
                ctx.set_handled();
            }
            Event::Command(cmd) if cmd.is(cmd::PLAYBACK_RESUMING) => {
                data.resume_playback();
                self.update_media_control_playback(&data.playback);
                self.update_discord_rpc(&data.playback);
                ctx.set_handled();
            }
            Event::Command(cmd) if cmd.is(cmd::PLAYBACK_BLOCKED) => {
                data.block_playback();
                ctx.set_handled();
            }
            Event::Command(cmd) if cmd.is(cmd::PLAYBACK_STOPPED) => {
                data.stop_playback();
                self.update_media_control_playback(&data.playback);
                self.clear_discord_rpc();
                ctx.set_handled();
            }
            Event::Command(cmd) if cmd.is(cmd::PLAY_TRACKS) => {
                let payload = cmd.get_unchecked(cmd::PLAY_TRACKS);
                data.playback.queue = payload
                    .items
                    .iter()
                    .map(|item| QueueEntry {
                        origin: payload.origin.to_owned(),
                        item: item.to_owned(),
                    })
                    .collect();

                self.play(&data.playback.queue, payload.position);
                ctx.set_handled();
            }
            Event::Command(cmd) if cmd.is(cmd::PLAY_PAUSE) => {
                self.pause();
                ctx.set_handled();
            }
            Event::Command(cmd) if cmd.is(cmd::PLAY_RESUME) => {
                self.resume();
                ctx.set_handled();
            }
            Event::Command(cmd) if cmd.is(cmd::PLAY_PREVIOUS) => {
                self.previous();
                ctx.set_handled();
            }
            Event::Command(cmd) if cmd.is(cmd::PLAY_NEXT) => {
                self.next();
                ctx.set_handled();
            }
            Event::Command(cmd) if cmd.is(cmd::PLAY_STOP) => {
                self.stop();
                ctx.set_handled();
            }
            Event::Command(cmd) if cmd.is(cmd::ADD_TO_QUEUE) => {
                log::info!("adding to queue");
                let (entry, item) = cmd.get_unchecked(cmd::ADD_TO_QUEUE);

                self.add_to_queue(item);
                data.add_queued_entry(entry.clone());
                ctx.set_handled();
            }
            Event::Command(cmd) if cmd.is(cmd::PLAY_QUEUE_BEHAVIOR) => {
                let behavior = cmd.get_unchecked(cmd::PLAY_QUEUE_BEHAVIOR);
                data.set_queue_behavior(behavior.to_owned());
                self.set_queue_behavior(behavior.to_owned());
                ctx.set_handled();
            }
            Event::Command(cmd) if cmd.is(cmd::PLAY_SEEK) => {
                if let Some(now_playing) = &data.playback.now_playing {
                    let fraction = cmd.get_unchecked(cmd::PLAY_SEEK);
                    let position = Duration::from_secs_f64(
                        now_playing.item.duration().as_secs_f64() * fraction,
                    );
                    self.seek(position);
                }
                self.update_discord_rpc(&data.playback);
                ctx.set_handled();
            }
            Event::Command(cmd) if cmd.is(cmd::SKIP_TO_POSITION) => {
                let location = cmd.get_unchecked(cmd::SKIP_TO_POSITION);
                self.seek(Duration::from_millis(*location));
                ctx.set_handled();
            }
            // Keyboard shortcuts.
            Event::KeyDown(key) if key.code == Code::Space => {
                self.pause_or_resume();
                ctx.set_handled();
            }
            Event::KeyDown(key) if key.code == Code::ArrowRight => {
                if key.mods.shift() {
                    self.next();
                } else {
                    self.seek_relative(data, true);
                }
                ctx.set_handled();
            }
            Event::KeyDown(key) if key.code == Code::ArrowLeft => {
                if key.mods.shift() {
                    self.previous();
                } else {
                    self.seek_relative(data, false);
                }
                ctx.set_handled();
            }
            Event::KeyDown(key) if key.key == KbKey::Character("+".to_string()) => {
                data.playback.volume = (data.playback.volume + 0.1).min(1.0);
                ctx.set_handled();
            }
            Event::KeyDown(key) if key.key == KbKey::Character("-".to_string()) => {
                data.playback.volume = (data.playback.volume - 0.1).max(0.0);
                ctx.set_handled();
            }
            _ => child.event(ctx, event, data, env),
        }
    }

    fn lifecycle(
        &mut self,
        child: &mut W,
        ctx: &mut LifeCycleCtx,
        event: &LifeCycle,
        data: &AppState,
        env: &Env,
    ) {
        match event {
            LifeCycle::WidgetAdded => {
                self.open_audio_output_and_start_threads(
                    data.session.clone(),
                    data.config.playback(),
                    ctx.get_external_handle(),
                    ctx.widget_id(),
                    ctx.window(),
                );

                // Initialize values loaded from the config.
                self.set_volume(data.playback.volume);
                self.set_queue_behavior(data.playback.queue_behavior);

                // Request focus so we can receive keyboard events.
                ctx.submit_command(cmd::SET_FOCUS.to(ctx.widget_id()));
            }
            LifeCycle::Internal(InternalLifeCycle::RouteFocusChanged { new: None, .. }) => {
                // Druid doesn't have any "ambient focus" concept, so we catch the situation
                // when the focus is being lost and sign up to get focused ourselves.
                ctx.submit_command(cmd::SET_FOCUS.to(ctx.widget_id()));
            }
            _ => {}
        }
        if self.startup {
            self.startup = false;
            self.scrobbler = init_scrobbler_instance(data);
<<<<<<< HEAD
            self.discord_rpc_sender = init_discord_rpc_instance(data);
=======
>>>>>>> b864b705
        }
        child.lifecycle(ctx, event, data, env);
    }

    fn update(
        &mut self,
        child: &mut W,
        ctx: &mut UpdateCtx,
        old_data: &AppState,
        data: &AppState,
        env: &Env,
    ) {
        if !old_data.playback.volume.same(&data.playback.volume) {
            self.set_volume(data.playback.volume);
        }

        let lastfm_changed = old_data.config.lastfm_api_key != data.config.lastfm_api_key
            || old_data.config.lastfm_api_secret != data.config.lastfm_api_secret
            || old_data.config.lastfm_session_key != data.config.lastfm_session_key
            || old_data.config.lastfm_enable != data.config.lastfm_enable;

        self.reconcile_discord_rpc(old_data, data, &data.playback);

        if lastfm_changed {
            self.scrobbler = init_scrobbler_instance(data);
        }

        child.update(ctx, old_data, data, env);
    }
}

// This uses the current system time to generate a random lowercase string of a given length.
fn random_lowercase_string(len: usize) -> String {
    let now = SystemTime::now()
        .duration_since(UNIX_EPOCH)
        .unwrap()
        .as_secs();

    let mut n = now;
    let mut chars = Vec::new();
    while n > 0 && chars.len() < len {
        let c = ((n % 26) as u8 + b'a') as char;
        chars.push(c);
        n /= 26;
    }
    while chars.len() < len {
        chars.push('a');
    }
    chars.into_iter().rev().collect()
}<|MERGE_RESOLUTION|>--- conflicted
+++ resolved
@@ -70,7 +70,6 @@
     None
 }
 
-<<<<<<< HEAD
 fn parse_valid_app_id(id_str: &str) -> Option<u64> {
     let trimmed = id_str.trim();
 
@@ -120,8 +119,6 @@
     }
 }
 
-=======
->>>>>>> b864b705
 impl PlaybackController {
     pub fn new() -> Self {
         Self {
@@ -768,10 +765,7 @@
         if self.startup {
             self.startup = false;
             self.scrobbler = init_scrobbler_instance(data);
-<<<<<<< HEAD
             self.discord_rpc_sender = init_discord_rpc_instance(data);
-=======
->>>>>>> b864b705
         }
         child.lifecycle(ctx, event, data, env);
     }
