--- conflicted
+++ resolved
@@ -155,13 +155,9 @@
         match &self {
             PlaybackOrigin::Home => Nav::Home,
             PlaybackOrigin::Library => Nav::SavedTracks,
-<<<<<<< HEAD
             // Change this
             PlaybackOrigin::Queue => Nav::Home,
-            PlaybackOrigin::Album(link) => Nav::AlbumDetail(link.clone()),
-=======
             PlaybackOrigin::Album(link) => Nav::AlbumDetail(link.clone(), None),
->>>>>>> 78e7dbba
             PlaybackOrigin::Artist(link) => Nav::ArtistDetail(link.clone()),
             PlaybackOrigin::Playlist(link) => Nav::PlaylistDetail(link.clone()),
             PlaybackOrigin::Show(link) => Nav::ShowDetail(link.clone()),
