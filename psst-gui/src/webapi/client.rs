use std::{
    fmt::Display, io::{self, Read}, path::PathBuf, sync::Arc, thread, time::Duration
};

use druid::{
    im::Vector,
    image::{self, ImageFormat},
    Data, ImageBuf,
};
use itertools::Itertools;
use once_cell::sync::OnceCell;
use parking_lot::Mutex;
use sanitize_html::rules::predefined::DEFAULT;
use sanitize_html::sanitize_str;
use serde::{de::DeserializeOwned, Deserialize};
use serde_json::json;
use ureq::{Agent, Request, Response};

use psst_core::{
    session::{access_token::TokenProvider, SessionService},
    util::default_ureq_agent_builder,
};

use crate::{
    data::{
        self, Album, AlbumType, Artist, ArtistAlbums, ArtistLink, AudioAnalysis, Cached, Episode,
        EpisodeId, EpisodeLink, MixedView, Nav, Page, Playlist, PublicUser, Range, Recommendations,
<<<<<<< HEAD
        RecommendationsRequest, SearchResults, SearchTopic, Show, SpotifyUrl, Track,
        UserProfile, ArtistInfo, Image, ArtistStats,
=======
        RecommendationsRequest, SearchResults, SearchTopic, Show, SpotifyUrl, Track, TrackLines,
        UserProfile,
>>>>>>> 38d1c75d
    },
    error::Error,
};

use super::{cache::WebApiCache, local::LocalTrackManager};

pub struct WebApi {
    session: SessionService,
    agent: Agent,
    cache: WebApiCache,
    token_provider: TokenProvider,
    local_track_manager: Mutex<LocalTrackManager>,
    paginated_limit: usize,
}

impl WebApi {
    pub fn new(
        session: SessionService,
        proxy_url: Option<&str>,
        cache_base: Option<PathBuf>,
        paginated_limit: usize,
    ) -> Self {
        let agent = default_ureq_agent_builder(proxy_url).unwrap().build();
        Self {
            session,
            agent,
            cache: WebApiCache::new(cache_base),
            token_provider: TokenProvider::new(),
            local_track_manager: Mutex::new(LocalTrackManager::new()),
            paginated_limit,
        }
    }

    fn access_token(&self) -> Result<String, Error> {
        let token = self
            .token_provider
            .get(&self.session)
            .map_err(|err| Error::WebApiError(err.to_string()))?;
        Ok(token.token)
    }

    fn build_request(
        &self,
        method: &str,
        base_url: &str,
        path: impl Display,
    ) -> Result<Request, Error> {
        let token = self.access_token()?;
        let request = self
            .agent
            .request(method, &format!("https://{}/{}", base_url, path))
            .set("Authorization", &format!("Bearer {}", &token));
        Ok(request)
    }

    fn request(&self, method: &str, base_url: &str, path: impl Display) -> Result<Request, Error> {
        self.build_request(method, base_url, path)
    }

    fn get(&self, path: impl Display, base_url: Option<&str>) -> Result<Request, Error> {
        self.request("GET", base_url.unwrap_or("api.spotify.com"), path)
    }

    fn put(&self, path: impl Display, base_url: Option<&str>) -> Result<Request, Error> {
        self.request("PUT", base_url.unwrap_or("api.spotify.com"), path)
    }

    fn post(&self, path: impl Display, base_url: Option<&str>) -> Result<Request, Error> {
        self.request("POST", base_url.unwrap_or("api.spotify.com"), path)
    }

    fn delete(&self, path: impl Display, base_url: Option<&str>) -> Result<Request, Error> {
        self.request("DELETE", base_url.unwrap_or("api.spotify.com"), path)
    }

    fn with_retry(f: impl Fn() -> Result<Response, Error>) -> Result<Response, Error> {
        loop {
            let response = f()?;
            match response.status() {
                429 => {
                    let retry_after_secs = response
                        .header("Retry-After")
                        .and_then(|secs| secs.parse().ok())
                        .unwrap_or(2);
                    thread::sleep(Duration::from_secs(retry_after_secs));
                }
                _ => {
                    break Ok(response);
                }
            }
        }
    }

    /// Send a request with a empty JSON object, throw away the response body.
    /// Use for POST/PUT/DELETE requests.
    fn send_empty_json(&self, request: Request) -> Result<(), Error> {
        let _response = Self::with_retry(|| Ok(request.clone().send_string("{}")?))?;
        Ok(())
    }

    /// Send a request and return the deserialized JSON body.  Use for GET
    /// requests.
    fn load<T: DeserializeOwned>(&self, request: Request) -> Result<T, Error> {
        let response = Self::with_retry(|| Ok(request.clone().call()?))?;
        let result = response.into_json()?;
        Ok(result)
    }

    /// Send a request using `self.load()`, but only if it isn't already present
    /// in cache.
    fn load_cached<T: Data + DeserializeOwned>(
        &self,
        request: Request,
        bucket: &str,
        key: &str,
    ) -> Result<Cached<T>, Error> {
        if let Some(file) = self.cache.get(bucket, key) {
            let cached_at = file.metadata()?.modified()?;
            let value = serde_json::from_reader(file)?;
            Ok(Cached::new(value, cached_at))
        } else {
            let response = Self::with_retry(|| Ok(request.clone().call()?))?;
            let body = {
                let mut reader = response.into_reader();
                let mut body = Vec::new();
                reader.read_to_end(&mut body)?;
                body
            };
            let value = serde_json::from_slice(&body)?;
            self.cache.set(bucket, key, &body);
            Ok(Cached::fresh(value))
        }
    }

    /// Iterate a paginated result set by sending `request` with added
    /// pagination parameters.  Mostly used through `load_all_pages`.
    fn for_all_pages<T: DeserializeOwned + Clone>(
        &self,
        request: Request,
        mut func: impl FnMut(Page<T>) -> Result<(), Error>,
    ) -> Result<(), Error> {
        // TODO: Some result sets, like very long playlists and saved tracks/albums can
        // be very big.  Implement virtualized scrolling and lazy-loading of results.
        let mut limit = 50;
        let mut offset = 0;
        loop {
            let req = request
                .clone()
                .query("limit", &limit.to_string())
                .query("offset", &offset.to_string());
            let page: Page<T> = self.load(req)?;

            let page_total = page.total;
            let page_offset = page.offset;
            let page_limit = page.limit;
            func(page)?;

            if page_total > offset && offset < self.paginated_limit {
                limit = page_limit;
                offset = page_offset + page_limit;
            } else {
                break;
            }
        }
        Ok(())
    }

    /// Very similar to `for_all_pages`, but only returns a certain number of results
    fn for_some_pages<T: DeserializeOwned + Clone>(
        &self,
        request: Request,
        lim: usize,
        mut func: impl FnMut(Page<T>) -> Result<(), Error>,
    ) -> Result<(), Error> {
        let mut limit = 50;
        let mut offset = 0;
        if lim < limit {
            limit = lim;
            let req = request
                .clone()
                .query("limit", &limit.to_string())
                .query("offset", &offset.to_string());

            let page: Page<T> = self.load(req)?;

            func(page)?;
        } else {
            loop {
                let req = request
                    .clone()
                    .query("limit", &limit.to_string())
                    .query("offset", &offset.to_string());

                let page: Page<T> = self.load(req)?;

                let page_total = limit / lim;
                let page_offset = page.offset;
                let page_limit = page.limit;
                func(page)?;

                if page_total > offset && offset < self.paginated_limit {
                    limit = page_limit;
                    offset = page_offset + page_limit;
                } else {
                    break;
                }
            }
        }
        Ok(())
    }
    /// Load a paginated result set by sending `request` with added pagination
    /// parameters and return the aggregated results.  Use with GET requests.
    fn load_all_pages<T: DeserializeOwned + Clone>(
        &self,
        request: Request,
    ) -> Result<Vector<T>, Error> {
        let mut results = Vector::new();

        self.for_all_pages(request, |page| {
            results.append(page.items);
            Ok(())
        })?;

        Ok(results)
    }

    /// Does a similar thing as `load_all_pages`, but limiting the number of results
    fn load_some_pages<T: DeserializeOwned + Clone>(
        &self,
        request: Request,
        number: usize,
    ) -> Result<Vector<T>, Error> {
        let mut results = Vector::new();

        self.for_some_pages(request, number, |page| {
            results.append(page.items);
            Ok(())
        })?;

        Ok(results)
    }

    /// Load local track files from the official client's database.
    pub fn load_local_tracks(&self, username: &str) {
        if let Err(err) = self
            .local_track_manager
            .lock()
            .load_tracks_for_user(username)
        {
            log::error!("failed to read local tracks: {}", err);
        }
    }

    fn load_and_return_home_section(&self, request: Request) -> Result<MixedView, Error> {
        #[derive(Deserialize)]
        pub struct Welcome {
            data: WelcomeData,
        }

        #[derive(Deserialize)]
        #[serde(rename_all = "camelCase")]
        pub struct WelcomeData {
            home_sections: HomeSections,
        }

        #[derive(Deserialize)]
        pub struct HomeSections {
            sections: Vec<Section>,
        }

        #[derive(Deserialize)]
        #[serde(rename_all = "camelCase")]
        pub struct Section {
            data: SectionData,
            section_items: SectionItems,
        }

        #[derive(Deserialize)]
        pub struct SectionData {
            title: Title,
        }

        #[derive(Deserialize)]
        #[serde(rename_all = "camelCase")]
        pub struct Title {
            text: String,
        }

        #[derive(Deserialize)]
        #[serde(rename_all = "camelCase")]
        pub struct SectionItems {
            items: Vec<Item>,
        }

        #[derive(Deserialize)]
        pub struct Item {
            content: Content,
        }

        #[derive(Deserialize)]
        pub struct Content {
            data: ContentData,
        }

        #[derive(Deserialize)]
        #[serde(rename_all = "camelCase")]
        pub struct ContentData {
            #[serde(rename = "__typename")]
            typename: DataTypename,
            name: Option<String>,
            uri: String,

            // Playlist-specific fields
            attributes: Option<Vec<Attribute>>,
            description: Option<String>,
            images: Option<Images>,
            owner_v2: Option<OwnerV2>,

            // Artist-specific fields
            artists: Option<Artists>,
            profile: Option<Profile>,
            visuals: Option<Visuals>,

            // Show-specific fields
            cover_art: Option<CoverArt>,
            publisher: Option<Publisher>,
        }

        #[derive(Deserialize)]
        #[serde(rename_all = "camelCase")]
        pub struct Visuals {
            avatar_image: CoverArt,
        }

        #[derive(Deserialize)]
        pub struct Artists {
            items: Vec<ArtistsItem>,
        }

        #[derive(Deserialize)]
        pub struct ArtistsItem {
            profile: Profile,
            uri: String,
        }

        #[derive(Deserialize)]
        pub struct Profile {
            name: String,
        }

        #[derive(Deserialize)]
        pub struct Attribute {
            key: String,
            value: String,
        }

        #[derive(Deserialize)]
        #[serde(rename_all = "camelCase")]
        pub struct CoverArt {
            sources: Vec<Source>,
        }

        #[derive(Deserialize)]
        pub struct Source {
            url: String,
        }

        #[derive(Deserialize)]
        pub enum MediaType {
            #[serde(rename = "AUDIO")]
            Audio,
            #[serde(rename = "MIXED")]
            Mixed,
        }

        #[derive(Deserialize)]
        pub struct Publisher {
            name: String,
        }

        #[derive(Deserialize)]
        pub enum DataTypename {
            Podcast,
            Playlist,
            Artist,
            Album,
        }

        #[derive(Deserialize)]
        pub struct Images {
            items: Vec<ImagesItem>,
        }

        #[derive(Deserialize)]
        #[serde(rename_all = "camelCase")]
        pub struct ImagesItem {
            sources: Vec<Source>,
        }

        #[derive(Deserialize)]
        pub struct OwnerV2 {
            data: OwnerV2Data,
        }

        #[derive(Deserialize)]
        pub struct OwnerV2Data {
            #[serde(rename = "__typename")]
            name: String,
        }

        // Extract the playlists
        let result: Welcome = self.load(request)?;

        let mut title: Arc<str> = Arc::from("");
        let mut playlist: Vector<Playlist> = Vector::new();
        let mut album: Vector<Arc<Album>> = Vector::new();
        let mut artist: Vector<Artist> = Vector::new();
        let mut show: Vector<Arc<Show>> = Vector::new();

        result
            .data
            .home_sections
            .sections
            .iter()
            .for_each(|section| {
                title = section.data.title.text.clone().into();

                section.section_items.items.iter().for_each(|item| {
                    let uri = item.content.data.uri.clone();
                    let id = uri.split(':').last().unwrap_or("").to_string();

                    match item.content.data.typename {
                        DataTypename::Playlist => {
                            playlist.push_back(Playlist {
                                id: id.into(),
                                name: Arc::from(item.content.data.name.clone().unwrap()),
                                images: Some(item.content.data.images.as_ref().map_or_else(
                                    Vector::new,
                                    |images| {
                                        images
                                            .items
                                            .iter()
                                            .map(|img| data::utils::Image {
                                                url: Arc::from(
                                                    img.sources
                                                        .first()
                                                        .map(|s| s.url.as_str())
                                                        .unwrap_or_default(),
                                                ),
                                                width: None,
                                                height: None,
                                            })
                                            .collect()
                                    },
                                )),
                                description: {
                                    let desc = sanitize_str(
                                        &DEFAULT,
                                        item.content
                                            .data
                                            .description
                                            .as_deref()
                                            .unwrap_or_default(),
                                    )
                                    .unwrap_or_default();
                                    // This is roughly 3 lines of description, truncated if too long
                                    if desc.chars().count() > 55 {
                                        desc.chars().take(52).collect::<String>() + "..."
                                    } else {
                                        desc
                                    }
                                    .into()
                                },
                                track_count: item.content.data.attributes.as_ref().and_then(
                                    |attrs| {
                                        attrs
                                            .iter()
                                            .find(|attr| attr.key == "track_count")
                                            .and_then(|attr| attr.value.parse().ok())
                                    },
                                ),
                                owner: PublicUser {
                                    id: Arc::from(""),
                                    display_name: item
                                        .content
                                        .data
                                        .owner_v2
                                        .as_ref()
                                        .map(|owner| Arc::from(owner.data.name.as_str()))
                                        .unwrap_or_else(|| Arc::from("")),
                                },
                                collaborative: false,
                            });
                        }
                        DataTypename::Artist => artist.push_back(Artist {
                            id: id.into(),
                            name: Arc::from(
                                item.content.data.profile.as_ref().unwrap().name.clone(),
                            ),
                            images: item.content.data.visuals.as_ref().map_or_else(
                                Vector::new,
                                |images| {
                                    images
                                        .avatar_image
                                        .sources
                                        .iter()
                                        .map(|img| data::utils::Image {
                                            url: Arc::from(img.url.as_str()),
                                            width: None,
                                            height: None,
                                        })
                                        .collect()
                                },
                            ),
                        }),
                        DataTypename::Album => album.push_back(Arc::new(Album {
                            id: id.into(),
                            name: Arc::from(item.content.data.name.clone().unwrap()),
                            album_type: AlbumType::Album,
                            images: item.content.data.cover_art.as_ref().map_or_else(
                                Vector::new,
                                |images| {
                                    images
                                        .sources
                                        .iter()
                                        .map(|src| data::utils::Image {
                                            url: Arc::from(src.url.clone()),
                                            width: None,
                                            height: None,
                                        })
                                        .collect()
                                },
                            ),
                            artists: item.content.data.artists.as_ref().map_or_else(
                                Vector::new,
                                |artists| {
                                    artists
                                        .items
                                        .iter()
                                        .map(|artist| ArtistLink {
                                            id: Arc::from(
                                                artist
                                                    .uri
                                                    .split(':')
                                                    .last()
                                                    .unwrap_or("")
                                                    .to_string(),
                                            ),
                                            name: Arc::from(artist.profile.name.clone()),
                                        })
                                        .collect()
                                },
                            ),
                            copyrights: Vector::new(),
                            label: "".into(),
                            tracks: Vector::new(),
                            release_date: None,
                            release_date_precision: None,
                        })),
                        DataTypename::Podcast => show.push_back(Arc::new(Show {
                            id: id.into(),
                            name: Arc::from(item.content.data.name.clone().unwrap()),
                            images: item.content.data.cover_art.as_ref().map_or_else(
                                Vector::new,
                                |images| {
                                    images
                                        .sources
                                        .iter()
                                        .map(|src| data::utils::Image {
                                            url: Arc::from(src.url.clone()),
                                            width: None,
                                            height: None,
                                        })
                                        .collect()
                                },
                            ),
                            publisher: Arc::from(
                                item.content.data.publisher.as_ref().unwrap().name.clone(),
                            ),
                            description: "".into(),
                        })),
                    }
                });
            });

        Ok(MixedView {
            title,
            playlists: playlist,
            artists: artist,
            albums: album,
            shows: show,
        })
    }
}
static GLOBAL_WEBAPI: OnceCell<Arc<WebApi>> = OnceCell::new();

/// Global instance.
impl WebApi {
    pub fn install_as_global(self) {
        GLOBAL_WEBAPI
            .set(Arc::new(self))
            .map_err(|_| "Cannot install more than once")
            .unwrap()
    }

    pub fn global() -> Arc<Self> {
        GLOBAL_WEBAPI.get().unwrap().clone()
    }
}

/// User endpoints.
impl WebApi {
    // https://developer.spotify.com/documentation/web-api/reference/get-users-profile
    pub fn get_user_profile(&self) -> Result<UserProfile, Error> {
        let request = self.get("v1/me", None)?;
        let result = self.load(request)?;
        Ok(result)
    }

    // https://developer.spotify.com/documentation/web-api/reference/get-users-top-artists-and-tracks
    pub fn get_user_top_tracks(&self) -> Result<Vector<Arc<Track>>, Error> {
        let request = self
            .get("v1/me/top/tracks", None)?
            .query("market", "from_token");

        let result: Vector<Arc<Track>> = self.load_some_pages(request, 30)?;

        Ok(result)
    }

    pub fn get_user_top_artist(&self) -> Result<Vector<Artist>, Error> {
        #[derive(Clone, Data, Deserialize)]
        struct Artists {
            artists: Artist,
        }

        let request = self.get("v1/me/top/artists", None)?;

        Ok(self
            .load_some_pages(request, 10)?
            .into_iter()
            .map(|item: Artist| item)
            .collect())
    }
}

/// Artist endpoints.
impl WebApi {
    // https://developer.spotify.com/documentation/web-api/reference/get-artist/
    pub fn get_artist(&self, id: &str) -> Result<Artist, Error> {
        let request = self.get(format!("v1/artists/{}", id), None)?;
        let result = self.load_cached(request, "artist", id)?;
        Ok(result.data)
    }

    // https://developer.spotify.com/documentation/web-api/reference/get-an-artists-albums/
    pub fn get_artist_albums(&self, id: &str) -> Result<ArtistAlbums, Error> {
        let request = self
            .get(format!("v1/artists/{}/albums", id), None)?
            .query("market", "from_token");
        let result: Vector<Arc<Album>> = self.load_all_pages(request)?;

        let mut artist_albums = ArtistAlbums {
            albums: Vector::new(),
            singles: Vector::new(),
            compilations: Vector::new(),
            appears_on: Vector::new(),
        };

        let mut last_album_release_year = usize::MAX;
        let mut last_single_release_year = usize::MAX;

        for album in result {
            match album.album_type {
                // Spotify is labeling albums and singles that should be labeled `appears_on` as `album` or `single`.
                // They are still ordered properly though, with the most recent first, then 'appears_on'.
                // So we just wait until they are no longer descending, then start putting them in the 'appears_on' Vec.
                // NOTE: This will break if an artist has released 'appears_on' albums/singles before their first actual album/single.
                AlbumType::Album => {
                    if album.release_year_int() > last_album_release_year {
                        artist_albums.appears_on.push_back(album)
                    } else {
                        last_album_release_year = album.release_year_int();
                        artist_albums.albums.push_back(album)
                    }
                }
                AlbumType::Single => {
                    if album.release_year_int() > last_single_release_year {
                        artist_albums.appears_on.push_back(album);
                    } else {
                        last_single_release_year = album.release_year_int();
                        artist_albums.singles.push_back(album);
                    }
                }
                AlbumType::Compilation => artist_albums.compilations.push_back(album),
                AlbumType::AppearsOn => artist_albums.appears_on.push_back(album),
            }
        }
        Ok(artist_albums)
    }

    // https://developer.spotify.com/documentation/web-api/reference/get-an-artists-top-tracks
    pub fn get_artist_top_tracks(&self, id: &str) -> Result<Vector<Arc<Track>>, Error> {
        #[derive(Deserialize)]
        struct Tracks {
            tracks: Vector<Arc<Track>>,
        }

        let request = self
            .get(format!("v1/artists/{}/top-tracks", id), None)?
            .query("market", "from_token");
        let result: Tracks = self.load(request)?;
        Ok(result.tracks)
    }

    // https://developer.spotify.com/documentation/web-api/reference/get-an-artists-related-artists
    pub fn get_related_artists(&self, id: &str) -> Result<Cached<Vector<Artist>>, Error> {
        #[derive(Clone, Data, Deserialize)]
        struct Artists {
            artists: Vector<Artist>,
        }

        let request = self.get(format!("v1/artists/{}/related-artists", id), None)?;
        let result: Cached<Artists> = self.load_cached(request, "related-artists", id)?;
        Ok(result.map(|result| result.artists))
    }

    pub fn get_artist_info(&self, id: &str) -> Result<ArtistInfo, Error> {
        #[derive(Clone, Data, Deserialize)]
        pub struct Welcome {
            data: Data1,
        }

        #[derive(Clone, Data, Deserialize)]
        #[serde(rename_all = "camelCase")]
        pub struct Data1 {
            artist_union: ArtistUnion,
        }

        #[derive(Clone, Data, Deserialize)]
        pub struct ArtistUnion {
            profile: Profile,
            stats: Stats,
            visuals: Visuals,
        }

        #[derive(Clone, Data, Deserialize)]
        #[serde(rename_all = "camelCase")]
        pub struct Profile {
            biography: Biography,
            external_links: ExternalLinks,
        }

        #[derive(Clone, Data, Deserialize)]
        pub struct Biography {
            text: String,
        }

        #[derive(Clone, Data, Deserialize)]
        pub struct ExternalLinks {
            items: Vector<ExternalLinksItem>,
        }

        #[derive(Clone, Data, Deserialize)]
        #[serde(rename_all = "camelCase")]
        pub struct Visuals {
            avatar_image: AvatarImage,
        }
        #[derive(Clone, Data, Deserialize)]
        pub struct AvatarImage {
            sources: Vector<Image>,
        }
        #[derive(Clone, Data, Deserialize)]
        pub struct ExternalLinksItem {
            url: String,
        }

        #[derive(Clone, Data, Deserialize)]
        #[serde(rename_all = "camelCase")]
        pub struct Stats {
            followers: i64,
            monthly_listeners: i64,
            world_rank: i64,
        }

        let extensions = json!({
            "persistedQuery": {
                "version": 1,
                // From https://github.com/spicetify/cli/blob/bb767a9059143fe183c1c577acff335dc6a462b7/Extensions/shuffle%2B.js#L373 keep and eye on this and change accordingly
                "sha256Hash": "35648a112beb1794e39ab931365f6ae4a8d45e65396d641eeda94e4003d41497"
            }
        });
        let extensions_json = serde_json::to_string(&extensions);
        
        let variables = json!( {
            "uri": format!("spotify:artist:{}", id),
            "locale": "",
            "includePrerelease": true,  // Assuming this returns a Result<String, Error>
        });
        let variables_json = serde_json::to_string(&variables);

        let request = self.get("pathfinder/v1/query", Some("api-partner.spotify.com"))?
            .query("operationName", "queryArtistOverview")
            .query("variables", &variables_json.unwrap().to_string())
            .query("extensions", &extensions_json.unwrap().to_string());

        let result: Cached<Welcome> = self.load_cached(request, "artist-info", id)?;

        let hrefs: Vector<String> = result.data.data.artist_union.profile.external_links.items
        .into_iter()
        .map(|link| link.url)
        .collect();

        Ok(ArtistInfo {
            main_image: Arc::from(result.data.data.artist_union.visuals.avatar_image.sources[0].url.to_string()),
            stats: ArtistStats{
                followers: result.data.data.artist_union.stats.followers.to_string(),
                monthly_listeners: result.data.data.artist_union.stats.monthly_listeners.to_string(),
                world_rank: result.data.data.artist_union.stats.world_rank.to_string()
            },
            bio: {
                let desc = sanitize_str(
                    &DEFAULT,
                    &result.data
                        .data
                        .artist_union.profile.biography.text,
                )
                .unwrap_or_default();
                // This is roughly 3 lines of description, truncated if too long
                if desc.chars().count() > 255 {
                    desc.chars().take(254).collect::<String>() + "..."
                } else {
                    desc
                }
                .into()
            },
            
            artist_links: hrefs.into()
        })
    }
}

/// Album endpoints.
impl WebApi {
    // https://developer.spotify.com/documentation/web-api/reference/get-an-album/
    pub fn get_album(&self, id: &str) -> Result<Cached<Arc<Album>>, Error> {
        let request = self
            .get(format!("v1/albums/{}", id), None)?
            .query("market", "from_token");
        let result = self.load_cached(request, "album", id)?;
        Ok(result)
    }
}

/// Show endpoints. (Podcasts)
impl WebApi {
    // https://developer.spotify.com/documentation/web-api/reference/get-multiple-episodes
    pub fn get_episodes(
        &self,
        ids: impl IntoIterator<Item = EpisodeId>,
    ) -> Result<Vector<Arc<Episode>>, Error> {
        #[derive(Deserialize)]
        struct Episodes {
            episodes: Vector<Arc<Episode>>,
        }

        let request = self
            .get("v1/episodes", None)?
            .query("ids", &ids.into_iter().map(|id| id.0.to_base62()).join(","))
            .query("market", "from_token");
        let result: Episodes = self.load(request)?;
        Ok(result.episodes)
    }

    // https://developer.spotify.com/documentation/web-api/reference/get-a-shows-episodes
    pub fn get_show_episodes(&self, id: &str) -> Result<Vector<Arc<Episode>>, Error> {
        let request = self
            .get(format!("v1/shows/{}/episodes", id), None)?
            .query("market", "from_token");
        let mut results = Vector::new();

        self.for_all_pages(request, |page: Page<EpisodeLink>| {
            if !page.items.is_empty() {
                let ids = page.items.into_iter().map(|link| link.id);
                let episodes = self.get_episodes(ids)?;
                results.append(episodes);
            }
            Ok(())
        })?;

        Ok(results)
    }
}

/// Track endpoints.
impl WebApi {
    // https://developer.spotify.com/documentation/web-api/reference/get-track
    pub fn get_track(&self, id: &str) -> Result<Arc<Track>, Error> {
        let request = self
            .get(format!("v1/tracks/{}", id), None)?
            .query("market", "from_token");
        let result = self.load(request)?;
        Ok(result)
    }

    pub fn get_lyrics(&self, track_id: String) -> Result<Vector<TrackLines>, Error> {
        #[derive(Default, Debug, Clone, PartialEq, Deserialize, Data)]
        #[serde(rename_all = "camelCase")]
        pub struct Root {
            pub lyrics: Lyrics,
        }

        #[derive(Default, Debug, Clone, PartialEq, Deserialize, Data)]
        #[serde(rename_all = "camelCase")]
        pub struct Lyrics {
            pub lines: Vector<TrackLines>,
            pub provider: String,
            pub provider_lyrics_id: String,
        }

        let token = self.access_token()?;
        let request = self
            .agent
            .request("GET", &format!("https://spclient.wg.spotify.com/color-lyrics/v2/track/{}/image/https%3A%2F%2Fi.scdn.co%2Fimage%2F{}", track_id, track_id.clone().split_off(3)))
            .query("format", "json")
            .query("vocalRemoval", "false")
            .query("market", "from_token")
            .set("app-platform", "WebPlayer")
            .set("Authorization", &format!("Bearer {}", &token));

        let lyrics: Cached<Root> = self.load_cached(request.clone(), "TrackLines", &track_id)?;
        Ok(lyrics.data.lyrics.lines)
    }
}

/// Library endpoints.
impl WebApi {
    // https://developer.spotify.com/documentation/web-api/reference/get-users-saved-albums/
    pub fn get_saved_albums(&self) -> Result<Vector<Arc<Album>>, Error> {
        #[derive(Clone, Deserialize)]
        struct SavedAlbum {
            album: Arc<Album>,
        }

        let request = self
            .get("v1/me/albums", None)?
            .query("market", "from_token");

        Ok(self
            .load_all_pages(request)?
            .into_iter()
            .map(|item: SavedAlbum| item.album)
            .collect())
    }

    // https://developer.spotify.com/documentation/web-api/reference/save-albums-user/
    pub fn save_album(&self, id: &str) -> Result<(), Error> {
        let request = self.put("v1/me/albums", None)?.query("ids", id);
        self.send_empty_json(request)?;
        Ok(())
    }

    // https://developer.spotify.com/documentation/web-api/reference/remove-albums-user/
    pub fn unsave_album(&self, id: &str) -> Result<(), Error> {
        let request = self.delete("v1/me/albums", None)?.query("ids", id);
        self.send_empty_json(request)?;
        Ok(())
    }

    // https://developer.spotify.com/documentation/web-api/reference/get-users-saved-tracks/
    pub fn get_saved_tracks(&self) -> Result<Vector<Arc<Track>>, Error> {
        #[derive(Clone, Deserialize)]
        struct SavedTrack {
            track: Arc<Track>,
        }

        let request = self
            .get("v1/me/tracks", None)?
            .query("market", "from_token");

        Ok(self
            .load_all_pages(request)?
            .into_iter()
            .map(|item: SavedTrack| item.track)
            .collect())
    }

    // https://developer.spotify.com/documentation/web-api/reference/get-users-saved-shows
    pub fn get_saved_shows(&self) -> Result<Vector<Arc<Show>>, Error> {
        #[derive(Clone, Deserialize)]
        struct SavedShow {
            show: Arc<Show>,
        }

        let request = self.get("v1/me/shows", None)?.query("market", "from_token");

        Ok(self
            .load_all_pages(request)?
            .into_iter()
            .map(|item: SavedShow| item.show)
            .collect())
    }

    // https://developer.spotify.com/documentation/web-api/reference/save-tracks-user/
    pub fn save_track(&self, id: &str) -> Result<(), Error> {
        let request = self.put("v1/me/tracks", None)?.query("ids", id);
        self.send_empty_json(request)?;
        Ok(())
    }

    // https://developer.spotify.com/documentation/web-api/reference/remove-tracks-user/
    pub fn unsave_track(&self, id: &str) -> Result<(), Error> {
        let request = self.delete("v1/me/tracks", None)?.query("ids", id);
        self.send_empty_json(request)?;
        Ok(())
    }

    // https://developer.spotify.com/documentation/web-api/reference/save-shows-user
    pub fn save_show(&self, id: &str) -> Result<(), Error> {
        let request = self.put("v1/me/shows", None)?.query("ids", id);
        self.send_empty_json(request)?;
        Ok(())
    }

    // https://developer.spotify.com/documentation/web-api/reference/remove-shows-user
    pub fn unsave_show(&self, id: &str) -> Result<(), Error> {
        let request = self.delete("v1/me/shows", None)?.query("ids", id);
        self.send_empty_json(request)?;
        Ok(())
    }
}

/// View endpoints.
impl WebApi {
    pub fn get_user_info(&self) -> Result<(String, String), Error> {
        #[derive(Deserialize, Clone, Data)]
        struct User {
            region: String,
            timezone: String,
        }
        let token = self.access_token()?;
        let request = self
            .agent
            .request("GET", &format!("http://{}/{}", "ip-api.com", "json"))
            .query("fields", "260")
            .set("Authorization", &format!("Bearer {}", &token));

        let result: Cached<User> = self.load_cached(request, "User_info", "usrinfo")?;

        Ok((result.data.region.clone(), result.data.timezone.clone()))
    }

    fn build_home_request(&self, section_uri: &str) -> (String, String) {
        let extensions = json!({
            "persistedQuery": {
                "version": 1,
                // From https://github.com/KRTirtho/spotube/blob/9b024120601c0d381edeab4460cb22f87149d0f8/lib%2Fservices%2Fcustom_spotify_endpoints%2Fspotify_endpoints.dart keep and eye on this and change accordingly
                "sha256Hash": "eb3fba2d388cf4fc4d696b1757a58584e9538a3b515ea742e9cc9465807340be"
            }
        });

        let variables = json!( {
            "uri": section_uri,
            "timeZone": self.get_user_info().unwrap().0,
            "sp_t": self.access_token().unwrap(),  // Assuming this returns a Result<String, Error>
            "country": self.get_user_info().unwrap().1,
            "sectionItemsOffset": 0,
            "sectionItemsLimit": 20,
        });

        let variables_json = serde_json::to_string(&variables);
        let extensions_json = serde_json::to_string(&extensions);

        (variables_json.unwrap(), extensions_json.unwrap())
    }

    pub fn get_made_for_you(&self) -> Result<MixedView, Error> {
        // 0JQ5DAUnp4wcj0bCb3wh3S -> Daily mixes
        let json_query = self.build_home_request("spotify:section:0JQ5DAUnp4wcj0bCb3wh3S");
        let request = self
            .get("pathfinder/v1/query", Some("api-partner.spotify.com"))?
            .query("operationName", "homeSection")
            .query("variables", &json_query.0.to_string())
            .query("extensions", &json_query.1.to_string());

        // Extract the playlists
        let result = self.load_and_return_home_section(request)?;

        Ok(result)
    }

    pub fn get_top_mixes(&self) -> Result<MixedView, Error> {
        // 0JQ5DAnM3wGh0gz1MXnu89 -> Top mixes
        let json_query = self.build_home_request("spotify:section:0JQ5DAnM3wGh0gz1MXnu89");
        let request = self
            .get("pathfinder/v1/query", Some("api-partner.spotify.com"))?
            .query("operationName", "homeSection")
            .query("variables", &json_query.0.to_string())
            .query("extensions", &json_query.1.to_string());

        // Extract the playlists
        let result = self.load_and_return_home_section(request)?;

        Ok(result)
    }

    pub fn recommended_stations(&self) -> Result<MixedView, Error> {
        // 0JQ5DAnM3wGh0gz1MXnu3R -> Recommended stations
        let json_query = self.build_home_request("spotify:section:0JQ5DAnM3wGh0gz1MXnu3R");

        let request = self
            .get("pathfinder/v1/query", Some("api-partner.spotify.com"))?
            .query("operationName", "homeSection")
            .query("variables", &json_query.0.to_string())
            .query("extensions", &json_query.1.to_string());

        // Extract the playlists
        let result = self.load_and_return_home_section(request)?;

        Ok(result)
    }

    pub fn uniquely_yours(&self) -> Result<MixedView, Error> {
        // 0JQ5DAqAJXkJGsa2DyEjKi -> Uniquely yours
        let json_query = self.build_home_request("spotify:section:0JQ5DAqAJXkJGsa2DyEjKi");

        let request = self
            .get("pathfinder/v1/query", Some("api-partner.spotify.com"))?
            .query("operationName", "homeSection")
            .query("variables", &json_query.0.to_string())
            .query("extensions", &json_query.1.to_string());

        // Extract the playlists
        let result = self.load_and_return_home_section(request)?;

        Ok(result)
    }

    pub fn best_of_artists(&self) -> Result<MixedView, Error> {
        // 0JQ5DAnM3wGh0gz1MXnu3n -> Best of artists
        let json_query = self.build_home_request("spotify:section:0JQ5DAnM3wGh0gz1MXnu3n");
        let request = self
            .get("pathfinder/v1/query", Some("api-partner.spotify.com"))?
            .query("operationName", "homeSection")
            .query("variables", &json_query.0.to_string())
            .query("extensions", &json_query.1.to_string());

        let result = self.load_and_return_home_section(request)?;

        Ok(result)
    }

    // Need to make a mix of it!
    pub fn jump_back_in(&self) -> Result<MixedView, Error> {
        // 0JQ5DAIiKWzVFULQfUm85X -> Jump back in
        let json_query = self.build_home_request("spotify:section:0JQ5DAIiKWzVFULQfUm85X");
        let request = self
            .get("pathfinder/v1/query", Some("api-partner.spotify.com"))?
            .query("operationName", "homeSection")
            .query("variables", &json_query.0.to_string())
            .query("extensions", &json_query.1.to_string());

        // Extract the playlists
        let result = self.load_and_return_home_section(request)?;

        Ok(result)
    }

    // Shows
    pub fn your_shows(&self) -> Result<MixedView, Error> {
        // 0JQ5DAnM3wGh0gz1MXnu3N -> Your shows
        let json_query = self.build_home_request("spotify:section:0JQ5DAnM3wGh0gz1MXnu3N");
        let request = self
            .get("pathfinder/v1/query", Some("api-partner.spotify.com"))?
            .query("operationName", "homeSection")
            .query("variables", &json_query.0.to_string())
            .query("extensions", &json_query.1.to_string());

        let result = self.load_and_return_home_section(request)?;

        Ok(result)
    }

    pub fn shows_that_you_might_like(&self) -> Result<MixedView, Error> {
        // 0JQ5DAnM3wGh0gz1MXnu3P -> Shows that you might like
        let json_query = self.build_home_request("spotify:section:0JQ5DAnM3wGh0gz1MXnu3P");
        let request = self
            .get("pathfinder/v1/query", Some("api-partner.spotify.com"))?
            .query("operationName", "homeSection")
            .query("variables", &json_query.0.to_string())
            .query("extensions", &json_query.1.to_string());

        let result = self.load_and_return_home_section(request)?;

        Ok(result)
    }

    /*
    // TODO: Episodes for you, implement this to redesign the podcast page
    pub fn new_episodes(&self) -> Result<MixedView, Error> {
        // 0JQ5DAnM3wGh0gz1MXnu3K -> New episodes
        let json_query = self.build_home_request("spotify:section:0JQ5DAnM3wGh0gz1MXnu3K");
        let request = self.get("pathfinder/v1/query", Some("api-partner.spotify.com"))?
            .query("operationName", "homeSection")
            .query("variables", &json_query.0.to_string())
            .query("extensions", &json_query.1.to_string());

        // Extract the playlists
        let result = self.load_and_return_home_section(request)?;

        Ok(result)
    }

    // Episodes for you, this needs to have its own thing or be part of a mixed view as it is in episode form
    pub fn episode_for_you(&self) -> Result<MixedView, Error> {
        // 0JQ5DAnM3wGh0gz1MXnu9e -> Episodes for you
        let json_query = self.build_home_request("spotify:section:0JQ5DAnM3wGh0gz1MXnu9e");
        let request = self.get("pathfinder/v1/query", Some("api-partner.spotify.com"))?
            .query("operationName", "homeSection")
            .query("variables", &json_query.0.to_string())
            .query("extensions", &json_query.1.to_string());

        // Extract the playlists
        let result = self.load_and_return_home_section(request)?;
        Ok(result)
    }
    */
}

/// Playlist endpoints.
impl WebApi {
    // https://developer.spotify.com/documentation/web-api/reference/get-a-list-of-current-users-playlists
    pub fn get_playlists(&self) -> Result<Vector<Playlist>, Error> {
        let request = self.get("v1/me/playlists", None)?;
        let result = self.load_all_pages(request)?;
        Ok(result)
    }

    pub fn follow_playlist(&self, id: &str) -> Result<(), Error> {
        let request = self.put(format!("v1/playlists/{}/followers", id), None)?;
        request.send_json(json!({"public": false,}))?;
        Ok(())
    }

    pub fn unfollow_playlist(&self, id: &str) -> Result<(), Error> {
        let request = self.delete(format!("v1/playlists/{}/followers", id), None)?;
        self.send_empty_json(request)?;
        Ok(())
    }

    // https://developer.spotify.com/documentation/web-api/reference/get-playlist
    pub fn get_playlist(&self, id: &str) -> Result<Playlist, Error> {
        let request = self.get(format!("v1/me/playlists/{}", id), None)?;
        let result = self.load(request)?;
        Ok(result)
    }

    // https://developer.spotify.com/documentation/web-api/reference/get-playlists-tracks
    pub fn get_playlist_tracks(&self, id: &str) -> Result<Vector<Arc<Track>>, Error> {
        #[derive(Clone, Deserialize)]
        struct PlaylistItem {
            track: OptionalTrack,
        }

        // Spotify API likes to return _really_ bogus data for local tracks. Much better
        // would be to ignore parsing this completely if `is_local` is true, but this
        // will do as well.
        #[derive(Clone, Deserialize)]
        #[serde(untagged)]
        enum OptionalTrack {
            Track(Arc<Track>),
            Json(serde_json::Value),
        }

        let request = self
            .get(format!("v1/playlists/{}/tracks", id), None)?
            .query("marker", "from_token")
            .query("additional_types", "track");
        let result: Vector<PlaylistItem> = self.load_all_pages(request)?;

        let local_track_manager = self.local_track_manager.lock();

        Ok(result
            .into_iter()
            .enumerate()
            .filter_map(|(index, item)| {
                let mut track = match item.track {
                    OptionalTrack::Track(track) => track,
                    OptionalTrack::Json(json) => local_track_manager.find_local_track(json)?,
                };
                Arc::make_mut(&mut track).track_pos = index;
                Some(track)
            })
            .collect())
    }

    pub fn change_playlist_details(&self, id: &str, name: &str) -> Result<(), Error> {
        let request = self.put(format!("v1/playlists/{}", id), None)?;
        request.send_json(json!({ "name": name }))?;
        Ok(())
    }

    // https://developer.spotify.com/documentation/web-api/reference/add-tracks-to-playlist
    pub fn add_track_to_playlist(&self, playlist_id: &str, track_uri: &str) -> Result<(), Error> {
        let request = self
            .post(format!("v1/playlists/{}/tracks", playlist_id), None)?
            .query("uris", track_uri);
        self.send_empty_json(request)
    }

    // https://developer.spotify.com/documentation/web-api/reference/remove-tracks-playlist
    pub fn remove_track_from_playlist(
        &self,
        playlist_id: &str,
        track_pos: usize,
    ) -> Result<(), Error> {
        self.delete(format!("v1/playlists/{}/tracks", playlist_id), None)?
            .send_json(ureq::json!({ "positions": [track_pos] }))?;
        Ok(())
    }
}

/// Search endpoints.
impl WebApi {
    // https://developer.spotify.com/documentation/web-api/reference/search/
    pub fn search(
        &self,
        query: &str,
        topics: &[SearchTopic],
        limit: usize,
    ) -> Result<SearchResults, Error> {
        #[derive(Deserialize)]
        struct ApiSearchResults {
            artists: Option<Page<Artist>>,
            albums: Option<Page<Arc<Album>>>,
            tracks: Option<Page<Arc<Track>>>,
            playlists: Option<Page<Playlist>>,
            shows: Option<Page<Arc<Show>>>,
        }

        let topics = topics.iter().map(SearchTopic::as_str).join(",");
        let request = self
            .get("v1/search", None)?
            .query("q", query)
            .query("type", &topics)
            .query("limit", &limit.to_string())
            .query("marker", "from_token");
        let result: ApiSearchResults = self.load(request)?;

        let artists = result.artists.map_or_else(Vector::new, |page| page.items);
        let albums = result.albums.map_or_else(Vector::new, |page| page.items);
        let tracks = result.tracks.map_or_else(Vector::new, |page| page.items);
        let playlist = result.playlists.map_or_else(Vector::new, |page| page.items);
        let shows = result.shows.map_or_else(Vector::new, |page| page.items);
        Ok(SearchResults {
            query: query.into(),
            artists,
            albums,
            tracks,
            playlists: playlist,
            shows,
        })
    }

    pub fn load_spotify_link(&self, link: &SpotifyUrl) -> Result<Nav, Error> {
        let nav = match link {
            SpotifyUrl::Playlist(id) => Nav::PlaylistDetail(self.get_playlist(id)?.link()),
            SpotifyUrl::Artist(id) => Nav::ArtistDetail(self.get_artist(id)?.link()),
            SpotifyUrl::Album(id) => Nav::AlbumDetail(self.get_album(id)?.data.link()),
            SpotifyUrl::Show(id) => Nav::AlbumDetail(self.get_album(id)?.data.link()),
            SpotifyUrl::Track(id) => Nav::AlbumDetail(
                // TODO: We should highlight the exact track in the album.
                self.get_track(id)?.album.clone().ok_or_else(|| {
                    Error::WebApiError("Track was found but has no album".to_string())
                })?,
            ),
        };
        Ok(nav)
    }
}

/// Recommendation endpoints.
impl WebApi {
    // https://developer.spotify.com/documentation/web-api/reference/get-recommendations
    pub fn get_recommendations(
        &self,
        data: Arc<RecommendationsRequest>,
    ) -> Result<Recommendations, Error> {
        let seed_artists = data.seed_artists.iter().map(|link| &link.id).join(", ");
        let seed_tracks = data
            .seed_tracks
            .iter()
            .map(|track| track.0.to_base62())
            .join(", ");

        let mut request = self
            .get("v1/recommendations", None)?
            .query("marker", "from_token")
            .query("limit", "100")
            .query("seed_artists", &seed_artists)
            .query("seed_tracks", &seed_tracks);

        fn add_range_param(mut req: Request, r: Range<impl ToString>, s: &str) -> Request {
            if let Some(v) = r.min {
                req = req.query(&format!("min_{}", s), &v.to_string());
            }
            if let Some(v) = r.max {
                req = req.query(&format!("max_{}", s), &v.to_string());
            }
            if let Some(v) = r.target {
                req = req.query(&format!("target_{}", s), &v.to_string());
            }
            req
        }
        request = add_range_param(request, data.params.duration_ms, "duration_ms");
        request = add_range_param(request, data.params.popularity, "popularity");
        request = add_range_param(request, data.params.key, "key");
        request = add_range_param(request, data.params.mode, "mode");
        request = add_range_param(request, data.params.tempo, "tempo");
        request = add_range_param(request, data.params.time_signature, "time_signature");
        request = add_range_param(request, data.params.acousticness, "acousticness");
        request = add_range_param(request, data.params.danceability, "danceability");
        request = add_range_param(request, data.params.energy, "energy");
        request = add_range_param(request, data.params.instrumentalness, "instrumentalness");
        request = add_range_param(request, data.params.liveness, "liveness");
        request = add_range_param(request, data.params.loudness, "loudness");
        request = add_range_param(request, data.params.speechiness, "speechiness");
        request = add_range_param(request, data.params.valence, "valence");

        let mut result: Recommendations = self.load(request)?;
        result.request = data;
        Ok(result)
    }
}

/// Track endpoints.
impl WebApi {
    // https://developer.spotify.com/documentation/web-api/reference/get-audio-analysis/
    pub fn _get_audio_analysis(&self, track_id: &str) -> Result<AudioAnalysis, Error> {
        let request = self.get(format!("v1/audio-analysis/{}", track_id), None)?;
        let result = self.load_cached(request, "audio-analysis", track_id)?;
        Ok(result.data)
    }
}

/// Image endpoints.
impl WebApi {
    pub fn get_cached_image(&self, uri: &Arc<str>) -> Option<ImageBuf> {
        self.cache.get_image(uri)
    }

    pub fn get_image(&self, uri: Arc<str>) -> Result<ImageBuf, Error> {
        if let Some(cached_image) = self.cache.get_image(&uri) {
            return Ok(cached_image);
        }

        if let Some(disk_cached_image) = self.cache.get_image_from_disk(&uri) {
            self.cache.set_image(uri.clone(), disk_cached_image.clone());
            return Ok(disk_cached_image);
        }

        let response = self.agent.get(&uri).call()?;
        let format = match response.content_type() {
            "image/jpeg" => Some(ImageFormat::Jpeg),
            "image/png" => Some(ImageFormat::Png),
            _ => None,
        };
        let mut body = Vec::new();
        response.into_reader().read_to_end(&mut body)?;

        // Save raw image data to disk cache
        self.cache.save_image_to_disk(&uri, &body);

        let image = if let Some(format) = format {
            image::load_from_memory_with_format(&body, format)?
        } else {
            image::load_from_memory(&body)?
        };
        let image_buf = ImageBuf::from_dynamic_image(image);
        self.cache.set_image(uri, image_buf.clone());
        Ok(image_buf)
    }
}

impl From<io::Error> for Error {
    fn from(err: io::Error) -> Self {
        Error::WebApiError(err.to_string())
    }
}

impl From<ureq::Error> for Error {
    fn from(err: ureq::Error) -> Self {
        Error::WebApiError(err.to_string())
    }
}

impl From<serde_json::Error> for Error {
    fn from(err: serde_json::Error) -> Self {
        Error::WebApiError(err.to_string())
    }
}

impl From<image::ImageError> for Error {
    fn from(err: image::ImageError) -> Self {
        Error::WebApiError(err.to_string())
    }
}<|MERGE_RESOLUTION|>--- conflicted
+++ resolved
@@ -25,13 +25,9 @@
     data::{
         self, Album, AlbumType, Artist, ArtistAlbums, ArtistLink, AudioAnalysis, Cached, Episode,
         EpisodeId, EpisodeLink, MixedView, Nav, Page, Playlist, PublicUser, Range, Recommendations,
-<<<<<<< HEAD
-        RecommendationsRequest, SearchResults, SearchTopic, Show, SpotifyUrl, Track,
-        UserProfile, ArtistInfo, Image, ArtistStats,
-=======
-        RecommendationsRequest, SearchResults, SearchTopic, Show, SpotifyUrl, Track, TrackLines,
-        UserProfile,
->>>>>>> 38d1c75d
+        Artist-view, RecommendationsRequest, SearchResults, SearchTopic, Show, SpotifyUrl, Track,
+        UserProfile, ArtistInfo, Image, ArtistStats, RecommendationsRequest, SearchResults, SearchTopic, Show, SpotifyUrl, Track, TrackLines,
+        UserProfile,main
     },
     error::Error,
 };
