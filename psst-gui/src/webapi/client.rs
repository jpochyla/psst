--- conflicted
+++ resolved
@@ -910,7 +910,6 @@
 
 /// Show endpoints. (Podcasts)
 impl WebApi {
-<<<<<<< HEAD
     // https://developer.spotify.com/documentation/web-api/reference/get-a-show/Add commentMore actions
 
     pub fn get_show(&self, id: &str) -> Result<Cached<Arc<Show>>, Error> {
@@ -920,160 +919,6 @@
         let result = self.load_cached(request, "show", id)?;
 
         Ok(result)
-=======
-    // https://developer.spotify.com/documentation/web-api/reference/get-a-show
-    pub fn get_show(&self, id: &str) -> Result<Arc<Show>, Error> {
-        #[derive(Default, Debug, Clone, PartialEq, Deserialize)]
-        #[serde(rename_all = "camelCase")]
-        pub struct Root {
-            #[serde(rename = "available_markets")]
-            pub available_markets: Vec<String>,
-            pub copyrights: Vec<Copyright>,
-            pub description: String,
-            #[serde(rename = "html_description")]
-            pub html_description: String,
-            pub explicit: bool,
-            #[serde(rename = "external_urls")]
-            pub external_urls: ExternalUrls,
-            pub href: String,
-            pub id: String,
-            pub images: Vec<Image>,
-            #[serde(rename = "is_externally_hosted")]
-            pub is_externally_hosted: bool,
-            pub languages: Vec<String>,
-            #[serde(rename = "media_type")]
-            pub media_type: String,
-            pub name: String,
-            pub publisher: String,
-            #[serde(rename = "type")]
-            pub type_field: String,
-            pub uri: String,
-            #[serde(rename = "total_episodes")]
-            pub total_episodes: i64,
-            pub episodes: Episodes,
-        }
-
-        #[derive(Default, Debug, Clone, PartialEq, Deserialize)]
-        #[serde(rename_all = "camelCase")]
-        pub struct Copyright {
-            pub text: String,
-            #[serde(rename = "type")]
-            pub type_field: String,
-        }
-
-        #[derive(Default, Debug, Clone, PartialEq, Deserialize)]
-        #[serde(rename_all = "camelCase")]
-        pub struct ExternalUrls {
-            pub spotify: String,
-        }
-
-        #[derive(Default, Debug, Clone, PartialEq, Deserialize)]
-        #[serde(rename_all = "camelCase")]
-        pub struct Image {
-            pub url: String,
-            pub height: i64,
-            pub width: i64,
-        }
-
-        #[derive(Default, Debug, Clone, PartialEq, Deserialize)]
-        #[serde(rename_all = "camelCase")]
-        pub struct Episodes {
-            pub href: String,
-            pub limit: i64,
-            pub next: String,
-            pub offset: i64,
-            pub previous: String,
-            pub total: i64,
-            pub items: Vec<Item>,
-        }
-
-        #[derive(Default, Debug, Clone, PartialEq, Deserialize)]
-        #[serde(rename_all = "camelCase")]
-        pub struct Item {
-            #[serde(rename = "audio_preview_url")]
-            pub audio_preview_url: String,
-            pub description: String,
-            #[serde(rename = "html_description")]
-            pub html_description: String,
-            #[serde(rename = "duration_ms")]
-            pub duration_ms: i64,
-            pub explicit: bool,
-            #[serde(rename = "external_urls")]
-            pub external_urls: ExternalUrls2,
-            pub href: String,
-            pub id: String,
-            pub images: Vec<Image2>,
-            #[serde(rename = "is_externally_hosted")]
-            pub is_externally_hosted: bool,
-            #[serde(rename = "is_playable")]
-            pub is_playable: bool,
-            pub language: String,
-            pub languages: Vec<String>,
-            pub name: String,
-            #[serde(rename = "release_date")]
-            pub release_date: String,
-            #[serde(rename = "release_date_precision")]
-            pub release_date_precision: String,
-            #[serde(rename = "resume_point")]
-            pub resume_point: ResumePoint,
-            #[serde(rename = "type")]
-            pub type_field: String,
-            pub uri: String,
-            pub restrictions: Restrictions,
-        }
-
-        #[derive(Default, Debug, Clone, PartialEq, Deserialize)]
-        #[serde(rename_all = "camelCase")]
-        pub struct ExternalUrls2 {
-            pub spotify: String,
-        }
-
-        #[derive(Default, Debug, Clone, PartialEq, Deserialize)]
-        #[serde(rename_all = "camelCase")]
-        pub struct Image2 {
-            pub url: String,
-            pub height: i64,
-            pub width: i64,
-        }
-
-        #[derive(Default, Debug, Clone, PartialEq, Deserialize)]
-        #[serde(rename_all = "camelCase")]
-        pub struct ResumePoint {
-            #[serde(rename = "fully_played")]
-            pub fully_played: bool,
-            #[serde(rename = "resume_position_ms")]
-            pub resume_position_ms: i64,
-        }
-
-        #[derive(Default, Debug, Clone, PartialEq, Deserialize)]
-        #[serde(rename_all = "camelCase")]
-        pub struct Restrictions {
-            pub reason: String,
-        }
-
-        let request = &RequestBuilder::new(format!("v1/shows/{}", id), Method::Get, None);
-        let result: Value = self.load(request)?;
-        println!("{:#?}", result);
-
-        let result: Root = self.load(request)?;
-        println!("{:#?}", result);
-
-        Ok(Arc::new(Show {
-            id: Arc::from(result.id),
-            name: Arc::from(result.name),
-            images: result
-                .images
-                .into_iter()
-                .map(|img| data::utils::Image {
-                    url: Arc::from(img.url),
-                    width: Some(img.width as usize),
-                    height: Some(img.height as usize),
-                })
-                .collect(),
-            publisher: Arc::from(result.publisher),
-            description: Arc::from(result.description),
-        }))
->>>>>>> 5f07dbe7
     }
 
     // https://developer.spotify.com/documentation/web-api/reference/get-multiple-episodes
